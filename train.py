--- conflicted
+++ resolved
@@ -134,25 +134,10 @@
 
         if task_name == "Mortality":
             target = train_data.y_mortality.to(DEVICE)
-<<<<<<< HEAD
             if label_smoothing_factor > 0.0 and isinstance(criterion, nn.BCEWithLogitsLoss):
                 target = target.float() # ensure float
                 target = (1.0 - target) * (label_smoothing_factor / 2.0) + target * (1.0 - label_smoothing_factor / 2.0)
-=======
-            if _LABEL_SMOOTHING > 0.0 and isinstance(criterion, nn.BCEWithLogitsLoss):
-                # Apply label smoothing to targets
-                # For binary classification:
-                # target = 0 becomes 0 + label_smoothing / 2
-                # target = 1 becomes 1 - label_smoothing + label_smoothing / 2 = 1 - label_smoothing / 2
-                # Simplified: target * (1.0 - label_smoothing) + 0.5 * label_smoothing
-                # No, for BCE, it's: y_ls = y_true * (1 - eps) + eps / K where K is num_classes (2 for binary)
-                # So for y=0, y_ls = 0 * (1-eps) + eps/2 = eps/2
-                # For y=1, y_ls = 1 * (1-eps) + eps/2 = 1 - eps + eps/2 = 1 - eps/2
-                # This means (1-target) * eps/2 + target * (1-eps/2)
-                target = target.float() # ensure float
-                target = (1.0 - target) * (_LABEL_SMOOTHING / 2.0) + target * (1.0 - _LABEL_SMOOTHING / 2.0)
-
->>>>>>> bbfcefd4
+
             loss = criterion(out, target)
         elif task_name == "LoS":
             target = torch.log1p(train_data.y_los.to(DEVICE))
@@ -161,13 +146,9 @@
             raise ValueError("Unknown task name")
 
         loss.backward()
-<<<<<<< HEAD
         if clip_grad_norm_value > 0: # Apply gradient clipping if configured
             torch.nn.utils.clip_grad_norm_(model.parameters(), clip_grad_norm_value)
-=======
-        if _CLIP_GRAD_NORM > 0: # Apply gradient clipping if configured
-            torch.nn.utils.clip_grad_norm_(model.parameters(), _CLIP_GRAD_NORM)
->>>>>>> bbfcefd4
+
         optimizer.step()
 
         if scheduler and epoch > warmup_epochs_value: # Use passed warmup_epochs_value
@@ -511,18 +492,13 @@
     optimizer_mortality = optim.AdamW(mortality_model.parameters(), lr=_LEARNING_RATE, weight_decay=_WEIGHT_DECAY)
     scheduler_mortality = CosineAnnealingWarmRestarts(optimizer_mortality, T_0=_COSINE_T_0, T_mult=_COSINE_T_MULT)
 
-<<<<<<< HEAD
     mortality_model, best_auroc_mortality = train_model(
         model=mortality_model, train_data=train_graph, val_data=val_graph, criterion=criterion_mortality,
         optimizer=optimizer_mortality, scheduler=scheduler_mortality, task_name="Mortality",
         epochs=_EPOCHS, patience=_PATIENCE_EARLY_STOPPING, model_path=MORTALITY_MODEL_PATH,
         label_smoothing_factor=_LABEL_SMOOTHING, clip_grad_norm_value=_CLIP_GRAD_NORM, warmup_epochs_value=_WARMUP_EPOCHS
     )
-=======
-    mortality_model, best_auroc_mortality = train_model(mortality_model, train_graph, val_graph, criterion_mortality,
-                                                        optimizer_mortality, scheduler_mortality, "Mortality",
-                                                        _EPOCHS, _PATIENCE_EARLY_STOPPING, MORTALITY_MODEL_PATH)
->>>>>>> bbfcefd4
+
     if USE_WANDB and wandb.run:
         wandb.summary["final_best_auroc_mortality"] = best_auroc_mortality
 
@@ -542,7 +518,6 @@
     optimizer_los = optim.AdamW(los_model.parameters(), lr=_LEARNING_RATE, weight_decay=_WEIGHT_DECAY)
     scheduler_los = CosineAnnealingWarmRestarts(optimizer_los, T_0=_COSINE_T_0, T_mult=_COSINE_T_MULT)
 
-<<<<<<< HEAD
     los_model, best_rmse_los = train_model(
         model=los_model, train_data=train_graph, val_data=val_graph, criterion=criterion_los,
         optimizer=optimizer_los, scheduler=scheduler_los, task_name="LoS",
@@ -550,11 +525,7 @@
         label_smoothing_factor=0.0, # Label smoothing not typically used for MSE/regression
         clip_grad_norm_value=_CLIP_GRAD_NORM, warmup_epochs_value=_WARMUP_EPOCHS
     )
-=======
-    los_model, best_rmse_los = train_model(los_model, train_graph, val_graph, criterion_los,
-                                           optimizer_los, scheduler_los, "LoS",
-                                           _EPOCHS, _PATIENCE_EARLY_STOPPING, LOS_MODEL_PATH)
->>>>>>> bbfcefd4
+
     if USE_WANDB and wandb.run:
         wandb.summary["final_best_rmse_los"] = best_rmse_los
 
@@ -597,40 +568,19 @@
     parser.add_argument('--lr', type=float, default=LEARNING_RATE, help=f'Learning rate (default: {LEARNING_RATE})')
     parser.add_argument('--wd', type=float, default=WEIGHT_DECAY, help=f'Weight decay (default: {WEIGHT_DECAY})')
     parser.add_argument('--dropout', type=float, default=DROPOUT_RATE, help=f'Dropout rate (default: {DROPOUT_RATE})')
-<<<<<<< HEAD
-=======
-    # Note: Batch size is complex for current GNN setup, added as a placeholder in config if needed later.
-    # parser.add_argument('--batch_size', type=int, default=64, help='Batch size (default: 64)')
->>>>>>> bbfcefd4
+
     parser.add_argument('--loss_fn', type=str, default='bce', choices=['bce', 'focal'], help='Loss function for mortality task (bce or focal, default: bce)')
     parser.add_argument('--activation_fn', type=str, default='relu', choices=['relu', 'gelu', 'leaky_relu'], help='Activation function for GNN layers (default: relu)')
     parser.add_argument('--clip_grad_norm', type=float, default=0.0, help='Max norm for gradient clipping (0.0 to disable, default: 0.0)')
     parser.add_argument('--label_smoothing', type=float, default=0.0, help='Label smoothing factor for BCE loss (default: 0.0, no smoothing)')
     parser.add_argument('--no-wandb', action='store_true', help='Disable Weights & Biases logging.')
 
-<<<<<<< HEAD
     args = parser.parse_args()
 
     # This is the correct place for `global` if we intend to modify the module-level USE_WANDB
     # However, the script structure is such that main() reads the global USE_WANDB.
     # We only need to ensure USE_WANDB is set correctly before main() is called.
-=======
-
-    args = parser.parse_args()
-
-    # Declare global USE_WANDB at the beginning of the block if we intend to modify the module-level one.
-    global USE_WANDB
-
-    if args.no_wandb:
-        USE_WANDB = False
-        print("Weights & Biases logging explicitly disabled via --no-wandb flag.")
-
-    if args.sweep_id:
-        if not USE_WANDB: # If --no-wandb was set, but a sweep is also requested
-            print("WARNING: --no-wandb was set, but sweep functionality relies on W&B. W&B will be re-enabled for the sweep agent.")
-            USE_WANDB = True # Force enable for sweep agent as it needs W&B
-        print(f"Starting wandb agent for sweep_id: {args.sweep_id}")
->>>>>>> bbfcefd4
+
 
     # Modify the module-level USE_WANDB based on args.no_wandb
     if args.no_wandb:
