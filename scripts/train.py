--- conflicted
+++ resolved
@@ -123,7 +123,6 @@
     if num_classes < 2:
         raise ValueError(f"Number of classes must be at least 2. Found {num_classes}.")
 
-<<<<<<< HEAD
     # --- GNN Global Setup (Mappers & Patient ID Column) ---
     gnn_config = config.get('ensemble', {}).get('gnn_params', {})
     train_gnn = config.get('ensemble', {}).get('train_gnn', False)
@@ -187,73 +186,7 @@
         logger.info("GNN training is disabled for this run.")
 
     # --- Preprocessing Setup (for tabular models like LGBM, TECO) ---
-=======
-    # --- GNN Global Setup (Mappers) ---
-    # Create global concept mappers ONCE from the full raw dataset if GNN is to be trained
-    # These mappers will be passed to PatientHeteroGraphDataset instances for each fold.
-    global_concept_mappers = None
-    gnn_config = config.get('ensemble', {}).get('gnn_params', {})
-    train_gnn = config.get('ensemble', {}).get('train_gnn', False) # New config flag
-
-    if train_gnn:
-        logger.info("GNN training is enabled. Creating global concept mappers...")
-        # These column names need to be in your config or defined constants
-        # Example: vital_cols from preproc_cfg, others might need specific keys in gnn_config
-        # For now, using placeholders - these MUST be correctly specified in your YAML or constants
-        gnn_data_cols = gnn_config.get('data_columns', {})
-        patient_id_col_name = config.get('patient_id_column', 'patientId') # Assuming a patient ID column
-
-        # Vital columns might be the same as numerical_cols or a subset.
-        # For GNN, we might need all columns that represent distinct vital concepts.
-        # This needs careful mapping from your raw data columns to GNN concepts.
-        # Let's assume gnn_data_cols in config specifies these:
-        vital_cols_for_gnn = gnn_data_cols.get('vital_columns', []) # e.g. ['HR', 'RR', 'Temp', 'Lactate', ...]
-        diag_col_for_gnn = gnn_data_cols.get('diagnosis_column', 'icdCode')
-        med_col_for_gnn = gnn_data_cols.get('medication_column', 'med_codes') # Example name
-        proc_col_for_gnn = gnn_data_cols.get('procedure_column', 'proc_codes') # Example name
-        timestamp_col_for_gnn = gnn_data_cols.get('event_timestamp_column', 'requestDate') # Main event timestamp
-
-        if not all([patient_id_col_name, vital_cols_for_gnn, diag_col_for_gnn, med_col_for_gnn, proc_col_for_gnn, timestamp_col_for_gnn]):
-            logger.error("Missing GNN data column configurations in YAML. Cannot create mappers.")
-            train_gnn = False # Disable GNN training
-        else:
-            try:
-                # Ensure X_full_raw_df has the patient_id_col_name if it's not the index
-                # This is a simplification; patient ID handling needs to be robust.
-                # If patient_id_col_name is index, X_full_raw_df.index.name should match or be set.
-                # For create_global_mappers, it expects patient_id_col to be a column.
-                # If your X_full_raw_df is indexed by patient ID, you might need to reset_index()
-                # or pass X_full_raw_df.index.to_series() for patient IDs.
-                # This part is highly dependent on your actual DataFrame structure.
-                # Let's assume patient_id_col_name is a regular column in X_full_raw_df for now.
-                 if patient_id_col_name not in X_full_raw_df.columns and X_full_raw_df.index.name != patient_id_col_name:
-                    logger.error(f"Patient ID column '{patient_id_col_name}' not found in X_full_raw_df columns or index name.")
-                    train_gnn = False
-                 else:
-                    df_for_mappers = X_full_raw_df.copy()
-                    if X_full_raw_df.index.name == patient_id_col_name:
-                        df_for_mappers[patient_id_col_name] = X_full_raw_df.index # Make it a column
-
-                    global_concept_mappers = create_global_mappers(
-                        all_patient_data_df=df_for_mappers, # Full raw data before splitting
-                        patient_id_col=patient_id_col_name,
-                        vital_col_names=vital_cols_for_gnn,
-                        diagnosis_col_name=diag_col_for_gnn,
-                        medication_col_name=med_col_for_gnn,
-                        procedure_col_name=proc_col_for_gnn,
-                        timestamp_col=timestamp_col_for_gnn
-                    )
-                    logger.info("Global concept mappers created for GNN.")
-            except Exception as e_map:
-                logger.error(f"Error creating global concept mappers for GNN: {e_map}. Disabling GNN training.")
-                train_gnn = False
-
-    if not train_gnn: # If disabled for any reason above
-        logger.info("GNN training is disabled for this run.")
-
-
-    # --- Preprocessing Setup ---
->>>>>>> 95c376c4
+
     preproc_cfg = config.get('preprocessing', {})
     numerical_cols_from_config = preproc_cfg.get('numerical_cols', [])
     categorical_cols_from_config = preproc_cfg.get('categorical_cols', [])
