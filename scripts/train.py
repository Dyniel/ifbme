import sys
import os

# Add the project root to sys.path
project_root = os.path.abspath(os.path.join(os.path.dirname(__file__), '..'))
if project_root not in sys.path:
    sys.path.insert(0, project_root)
import time
import argparse
import yaml
import wandb
import torch
from sklearn.metrics import accuracy_score, roc_auc_score, f1_score, precision_score, recall_score, mean_absolute_error
import torch.optim as optim
import numpy as np
from sklearn.model_selection import StratifiedKFold
import logging
import pandas as pd
import torch.nn as nn
from torch.utils.data import DataLoader
import optuna # Import Optuna

# Project-specific imports
from data_utils.balancing import RSMOTEGAN
from data_utils.data_loader import load_raw_data
from data_utils.preprocess import get_preprocessor
from models import LightGBMModel, XGBoostMetaLearner
from models.teco_transformer import TECOTransformerModel
from data_utils.sequence_loader import TabularSequenceDataset, basic_collate_fn  # For TECO

# --- GNN Imports ---
from data_utils.graph_schema import NODE_TYPES as GNN_NODE_TYPES, EDGE_TYPES as GNN_EDGE_TYPES # Graph Schema
from data_utils.graph_loader import PatientHeteroGraphDataset, create_global_mappers
from models.hetero_temporal_gnn import HeteroTemporalGNN
from torch_geometric.loader import DataLoader as PyGDataLoader # DataLoader for PyG graph batches
# --- End GNN Imports ---


# For STM-GNN, data loading might be more complex (graph snapshots)
# from data_utils.graph_loader import GraphSnapshotDataset, graph_collate_fn # Conceptual - now replaced by PatientHeteroGraphDataset

# --- Logger Setup ---
logging.basicConfig(
    level=logging.INFO,
    format='%(asctime)s - %(levelname)s - %(filename)s:%(lineno)d - %(message)s',
    stream=sys.stdout
)
logger = logging.getLogger(__name__)


def load_config(config_path):
    try:
        with open(config_path, 'r') as f:
            config = yaml.safe_load(f)
        logger.info(f"Configuration loaded successfully from {config_path}")
        return config
    except FileNotFoundError:
        logger.error(f"Configuration file not found at {config_path}")
        raise
    except yaml.YAMLError as e:
        logger.error(f"Error parsing YAML configuration file {config_path}: {e}")
        raise
    except Exception as e:
        logger.error(f"An unexpected error occurred while loading config {config_path}: {e}")
        raise


def main(config_path):
    config = load_config(config_path)

    wandb_config = config.get('wandb', {})
    wandb.init(
        project=wandb_config.get('project', 'ifbme-project'),
        entity=wandb_config.get('entity', None),
        config=config,
        name=wandb_config.get('run_name', "full_pipeline_run"),
        notes=wandb_config.get('run_notes', "Full training pipeline run with NCV."),
        tags=wandb_config.get('tags', ['full_run', 'ncv']),
        mode="offline"  # Ensure W&B runs in offline mode to avoid API key prompts
    )
    logger.info(f"W&B initialized for project '{wandb_config.get('project', 'ifbme-project')}' in offline mode.")
    print("WANDB init completed.")  # For debugging
    sys.stdout.flush()  # Ensure it prints immediately

    device = torch.device("cuda" if torch.cuda.is_available() and config.get('use_gpu', True) else "cpu")
    logger.info(f"Using device: {device}")

    seed = config.get('random_seed', 42)
    torch.manual_seed(seed)
    np.random.seed(seed)
    if torch.cuda.is_available():
        torch.cuda.manual_seed_all(seed)
    logger.info(f"Random seed set to {seed}")

    logger.info("Starting data loading and preprocessing for NCV...")
    use_dummy_data = config.get('use_dummy_data_for_full_run', False)  # Control real vs dummy data

    if use_dummy_data:
        logger.info("Using dummy data generation for this run as per 'use_dummy_data_for_full_run' config.")
        num_total_samples = config.get('dummy_data_total_samples', 500)
        num_features = config.get('dummy_data_features', 20)
        num_classes_config = config.get('dummy_data_classes', 2)
        if num_classes_config < 2: raise ValueError("dummy_data_classes must be >= 2.")
        weights_combined = config.get('dummy_data_weights', [0.9, 0.1])
        p_combined = np.array(weights_combined) / np.sum(weights_combined)
        X_full_raw_df = pd.DataFrame(np.random.rand(num_total_samples, num_features),
                                     columns=[f'feature_{i}' for i in range(num_features)])
        y_full_raw_series = pd.Series(np.random.choice(num_classes_config, num_total_samples, p=p_combined))
        logger.info(
            f"Dummy raw data generated: X_df shape {X_full_raw_df.shape}, y_series shape {y_full_raw_series.shape}")
    else:
        try:
            logger.info("Loading real data...")
            X_full_raw_df, y_full_raw_series = load_raw_data(config, base_data_path=config.get('data_dir', 'data/'))
            logger.info(f"Real data loaded: X_df shape {X_full_raw_df.shape}, y_series shape {y_full_raw_series.shape}")
        except Exception as e:
            logger.critical(f"Failed to load real data: {e}. Exiting.")
            sys.exit(1)

    unique_classes_full_raw = np.unique(y_full_raw_series)
    num_classes = len(unique_classes_full_raw)
    logger.info(
        f"Determined number of classes for NCV: {num_classes} from y_full_raw unique values: {unique_classes_full_raw}")
    if num_classes < 2:
        raise ValueError(f"Number of classes must be at least 2. Found {num_classes}.")

    # --- GNN Global Setup (Mappers & Patient ID Column) ---
    gnn_config = config.get('ensemble', {}).get('gnn_params', {})
    train_gnn = config.get('ensemble', {}).get('train_gnn', False)
    global_concept_mappers = None
    patient_id_col_name_for_gnn = config.get('patient_id_column') # Get from top-level config

    if train_gnn:
        # Generate 'graph_instance_id' if specified in config, or use existing patient_id_column
        # This allows flexibility: either use a pre-existing unique ID per row/encounter,
        # or generate one if each row is an independent graph unit.
        # The YAML should set patient_id_column to 'graph_instance_id' if generation is desired.
        if patient_id_col_name_for_gnn == 'graph_instance_id': # Special value to trigger generation
            logger.info(f"Generating '{patient_id_col_name_for_gnn}' for GNN processing.")
            X_full_raw_df = X_full_raw_df.reset_index(drop=True)
            X_full_raw_df[patient_id_col_name_for_gnn] = X_full_raw_df.index
            y_full_raw_series.index = X_full_raw_df.index # Align y_series index
            logger.info(f"'{patient_id_col_name_for_gnn}' column created and y_series index aligned.")
        elif patient_id_col_name_for_gnn not in X_full_raw_df.columns and X_full_raw_df.index.name != patient_id_col_name_for_gnn:
            logger.error(f"Specified GNN patient ID column '{patient_id_col_name_for_gnn}' not found in X_full_raw_df columns or as index name. Disabling GNN.")
            train_gnn = False
        elif X_full_raw_df.index.name == patient_id_col_name_for_gnn:
             # If patient_id_col_name is the index, make it a regular column for consistent handling downstream
             # (e.g. in PatientHeteroGraphDataset's y_map creation, create_global_mappers)
             X_full_raw_df[patient_id_col_name_for_gnn] = X_full_raw_df.index
             logger.info(f"Using index '{patient_id_col_name_for_gnn}' as GNN patient ID column and made it a regular column.")


        if train_gnn: # Re-check after potential modification of X_full_raw_df
            logger.info("GNN training is enabled. Creating global concept mappers...")
            gnn_data_cols = gnn_config.get('data_columns', {})

            vital_cols_for_gnn = gnn_data_cols.get('vital_columns', [])
            diag_col_for_gnn = gnn_data_cols.get('diagnosis_column')
            med_col_for_gnn = gnn_data_cols.get('medication_column') # Might be None if not configured
            proc_col_for_gnn = gnn_data_cols.get('procedure_column') # Might be None if not configured
            timestamp_col_for_gnn = gnn_data_cols.get('event_timestamp_column')

            # Check essential GNN column configurations
            # Medication and Procedure columns are optional for mapper creation
            if not all([patient_id_col_name_for_gnn, vital_cols_for_gnn, diag_col_for_gnn, timestamp_col_for_gnn]):
                logger.error("Missing critical GNN data column configurations (patient_id, vitals, diagnosis, timestamp) in YAML. Disabling GNN.")
                train_gnn = False
            else:
                try:
                    global_concept_mappers = create_global_mappers(
                        all_patient_data_df=X_full_raw_df.copy(), # Pass a copy
                        patient_id_col=patient_id_col_name_for_gnn,
                        vital_col_names=vital_cols_for_gnn,
                        diagnosis_col_name=diag_col_for_gnn,
                        medication_col_name=med_col_for_gnn, # Pass it, create_global_mappers will handle if None/missing
                        procedure_col_name=proc_col_for_gnn, # Pass it
                        timestamp_col=timestamp_col_for_gnn
                    )
                    logger.info("Global concept mappers created for GNN.")
                except Exception as e_map:
                    logger.error(f"Error creating global concept mappers for GNN: {e_map}. Disabling GNN training.")
                    logger.error(traceback.format_exc())
                    train_gnn = False

    if not train_gnn:
        logger.info("GNN training is disabled for this run.")

# ... (other imports)

# --- Preprocessing Setup (for tabular models like LGBM, TECO) ---
    logger.info("Starting preprocessing setup...") # This line was indented
    preproc_setup_start_time = time.time()

    preproc_cfg = config.get('preprocessing', {})
    numerical_cols_from_config = preproc_cfg.get('numerical_cols', [])
    categorical_cols_from_config = preproc_cfg.get('categorical_cols', [])

    if isinstance(X_full_raw_df, pd.DataFrame):
        all_df_columns_set = set(X_full_raw_df.columns.tolist())

        # Initialize from config or auto-detect if config lists are empty/not provided
        if numerical_cols_from_config or categorical_cols_from_config:
            numerical_cols = [col for col in numerical_cols_from_config if col in all_df_columns_set]
            categorical_cols = [col for col in categorical_cols_from_config if col in all_df_columns_set]

            if not numerical_cols_from_config and categorical_cols_from_config:  # Only categorical provided
                numerical_cols = [col for col in all_df_columns_set if col not in categorical_cols]
            elif not categorical_cols_from_config and numerical_cols_from_config:  # Only numerical provided
                categorical_cols = [col for col in all_df_columns_set if col not in numerical_cols]
            # If both are provided (or both empty meaning use all other columns), they are already set.
            # If both config lists are empty, it implies user wants auto-detection for unspecified columns,
            # but if they provided empty lists, it might mean "no columns of this type".
            # This part of logic might need refinement if config can specify empty list to mean "no such columns".
            # Current assumption: empty list in config = auto-detect for that type if other list is also empty/not given.

        else:  # Neither numerical_cols nor categorical_cols provided in config, so auto-detect all.
            logger.info("No numerical/categorical column lists in config. Auto-detecting all based on dtype.")
            numerical_cols = X_full_raw_df.select_dtypes(include=np.number).columns.tolist()
            # Include 'category' dtype as categorical by default as well
            categorical_cols = X_full_raw_df.select_dtypes(include=['object', 'category']).columns.tolist()

        # Ensure initial disjointness: if a column is in both (e.g. from config error or complex auto-detection), prefer categorical.
        common_cols = list(set(numerical_cols) & set(categorical_cols))
        if common_cols:
            logger.warning(
                f"Columns {common_cols} initially identified in both numerical and categorical. Defaulting them to categorical for safety.")
            numerical_cols = [col for col in numerical_cols if col not in common_cols]

    else:  # Not a DataFrame, rely purely on config lists
        numerical_cols = list(numerical_cols_from_config)
        categorical_cols = list(categorical_cols_from_config)
        common_cols_non_df = list(set(numerical_cols) & set(categorical_cols))
        if common_cols_non_df:
            logger.warning(
                f"Columns {common_cols_non_df} found in both numerical and categorical lists (non-DataFrame input). Defaulting to categorical.")
            numerical_cols = [col for col in numerical_cols if col not in common_cols_non_df]

    logger.info(f"Initial numerical_cols (config/auto-detected): {numerical_cols}")
    logger.info(f"Initial categorical_cols (config/auto-detected): {categorical_cols}")

    # Robust handling of column types and cleaning for DataFrames
    if isinstance(X_full_raw_df, pd.DataFrame):
        logger.info("Cleaning numerical columns and re-assigning types if necessary...")

        known_placeholders = ['Not applicable', 'NA', 'N/A', '', ' ', 'NaN', 'nan',
                              '<NA>']  # Common string representations of NaN

        cols_to_move_to_categorical = []
        final_cleaned_numerical_cols = []

        for col_name in list(numerical_cols):  # Iterate over a copy of the current numerical_cols list
            if col_name not in X_full_raw_df.columns:
                logger.warning(f"Numerical column '{col_name}' not found in DataFrame. Skipping.")
                continue

            col_series = X_full_raw_df[col_name].copy()  # Work on a copy of the series

            # If the column is of object type, it might contain string placeholders for NaNs or actual string values.
            if col_series.dtype == 'object' or pd.api.types.is_categorical_dtype(col_series.dtype):
                for placeholder in known_placeholders:
                    col_series.replace(placeholder, np.nan, inplace=True)

            # Attempt to convert to a numeric type. errors='coerce' turns unparseable values into NaN.
            converted_series = pd.to_numeric(col_series, errors='coerce')

            # Check the result of the conversion
            if pd.api.types.is_numeric_dtype(converted_series):
                # If original was object/category AND all values became NaN, it implies the column was full of non-numeric strings.
                # Such columns are better treated as categorical.
                if (X_full_raw_df[col_name].dtype == 'object' or pd.api.types.is_categorical_dtype(
                        X_full_raw_df[col_name])) and converted_series.isnull().all():
                    logger.warning(
                        f"Column '{col_name}' (original type: {X_full_raw_df[col_name].dtype}) was designated numerical but became all NaNs after cleaning. Moving to categorical.")
                    cols_to_move_to_categorical.append(col_name)
                    X_full_raw_df[col_name] = converted_series  # Keep the NaNs for categorical imputer
                else:
                    # Successfully converted (or was already numeric), update the DataFrame.
                    X_full_raw_df[col_name] = converted_series
                    final_cleaned_numerical_cols.append(col_name)
            else:
                # Failed to convert to a numeric type even with errors='coerce' (should be rare, implies complex objects).
                # Or, pd.to_numeric might return object type if it contains mixed non-numeric data not handled by coerce (e.g. datetimes, timedeltas if not handled earlier)
                logger.warning(
                    f"Column '{col_name}' (original type: {X_full_raw_df[col_name].dtype}) could not be converted to a pure numeric type (resulting dtype: {converted_series.dtype}). Moving to categorical.")
                cols_to_move_to_categorical.append(col_name)
                # Ensure the column in the DataFrame reflects NaNs for unparseable parts if it was object
                if X_full_raw_df[col_name].dtype == 'object':
                    X_full_raw_df[col_name] = converted_series  # converted_series here would have NaNs for unparseable

        numerical_cols = final_cleaned_numerical_cols

        # Add columns that were moved to the categorical list
        for col_to_move in cols_to_move_to_categorical:
            if col_to_move not in categorical_cols:
                categorical_cols.append(col_to_move)

        # Clean placeholders in all columns now considered categorical
        for col_name_cat in list(categorical_cols):
            if col_name_cat in X_full_raw_df.columns:
                if X_full_raw_df[col_name_cat].dtype == 'object' or pd.api.types.is_categorical_dtype(
                        X_full_raw_df[col_name_cat]):
                    col_cat_series = X_full_raw_df[col_name_cat].copy()
                    for placeholder in known_placeholders:
                        col_cat_series.replace(placeholder, np.nan, inplace=True)
                    X_full_raw_df[col_name_cat] = col_cat_series

        # Final pass to ensure lists are unique and disjoint, and columns exist
        all_df_columns_set = set(X_full_raw_df.columns.tolist())
        numerical_cols = sorted(list(set(col for col in numerical_cols if col in all_df_columns_set)))
        categorical_cols = sorted(list(set(col for col in categorical_cols if col in all_df_columns_set)))

        final_common_cols = list(set(numerical_cols) & set(categorical_cols))
        if final_common_cols:
            logger.warning(
                f"Columns {final_common_cols} ended up in both lists after cleaning. Prioritizing as categorical.")
            numerical_cols = [col for col in numerical_cols if col not in final_common_cols]

        logger.info(f"Final numerical columns after cleaning: {numerical_cols}")
        logger.info(f"Final categorical columns after cleaning (includes reassigned): {categorical_cols}")

    # Global preprocessor - will be fit on outer train folds
    # Note: For NCV, the preprocessor should be fit *inside each outer fold* on its training split.
    # This `global_preprocessor` is a template; a new one is instantiated per outer fold.

# --- Nested Cross-Validation Setup ---
    n_outer_folds = config.get('ensemble', {}).get('n_outer_folds', 5)
    n_inner_folds = config.get('ensemble', {}).get('n_inner_folds_for_oof', 5)
    outer_skf = StratifiedKFold(n_splits=n_outer_folds, shuffle=True, random_state=seed)

    outer_fold_metrics_meta = {'accuracy': [], 'auroc': [], 'f1': [], 'precision': [], 'recall': [], 'dt_score': [], 'gl_score': []}
    outer_fold_metrics_soft_vote = {'accuracy': [], 'auroc': [], 'f1': [], 'precision': [], 'recall': [], 'dt_score': [], 'gl_score': []}
    outer_fold_los_metrics = {'ls_score': [], 'mae_los': []} # For Length of Stay specific metrics

    # For accumulating predictions and actuals for final CSV logging
    all_test_indices_list = []
    all_y_test_list = []
    all_preds_meta_list = [] # For DTestimation.csv (predicted outcomeType)
    all_actual_los_list = [] # For LSestimation.csv (actual lengthOfStay)
    all_predicted_los_list = [] # For LSestimation.csv (predicted lengthOfStay)
    # If patient IDs are consistently available and aligned with X_full_raw_df.index:
    all_patient_ids_list = []


    X_full_for_split = X_full_raw_df

    from sklearn.preprocessing import LabelEncoder
    le = LabelEncoder()
    y_full_raw_series_encoded = pd.Series(le.fit_transform(y_full_raw_series), name=y_full_raw_series.name,
                                          index=y_full_raw_series.index)
    class_mapping = dict(zip(le.classes_, le.transform(le.classes_)))
    logger.info(
        f"Target variable '{y_full_raw_series.name}' encoded. Mapping: {class_mapping}. Unique values after encoding: {y_full_raw_series_encoded.unique()}")
    y_full_for_split = y_full_raw_series_encoded

    for outer_fold_idx, (outer_train_idx, outer_test_idx) in enumerate(
            outer_skf.split(X_full_raw_df, y_full_for_split)):
        logger.info(f"===== Starting Outer Fold {outer_fold_idx + 1}/{n_outer_folds} =====")

        X_outer_train_raw_fold_df = X_full_raw_df.iloc[outer_train_idx]
        y_outer_train_fold_series = y_full_for_split.iloc[outer_train_idx]
        X_outer_test_raw_fold_df = X_full_raw_df.iloc[outer_test_idx]
        y_outer_test_fold_series = y_full_for_split.iloc[outer_test_idx]

        logger.debug(
            f"Outer Fold {outer_fold_idx + 1}: X_outer_train_raw_fold_df shape {X_outer_train_raw_fold_df.shape}, X_outer_test_raw_fold_df shape {X_outer_test_raw_fold_df.shape}")

        fold_preprocessor = get_preprocessor(
            numerical_cols=numerical_cols,
            categorical_cols=categorical_cols,
            imputation_strategy=preproc_cfg.get('imputation_strategy', 'median'),
            scale_numerics=preproc_cfg.get('scale_numerics', True),
            handle_unknown_categorical=preproc_cfg.get('onehot_handle_unknown', 'ignore')
        )
        try:
            logger.info(f"Outer Fold {outer_fold_idx + 1}: Fitting preprocessor on X_outer_train_raw_fold_df...")
            X_outer_train_processed = fold_preprocessor.fit_transform(X_outer_train_raw_fold_df)
            X_outer_test_processed = fold_preprocessor.transform(X_outer_test_raw_fold_df)

            try:
                processed_feature_names = fold_preprocessor.get_feature_names_out()
            except Exception:
                num_processed_features = X_outer_train_processed.shape[1]
                processed_feature_names = [f'proc_feat_{i}' for i in range(num_processed_features)]
                logger.warning(
                    f"Could not get feature names from preprocessor. Using generic names: {processed_feature_names[:5]}...")

            y_outer_train = y_outer_train_fold_series.to_numpy()
            y_outer_test = y_outer_test_fold_series.to_numpy()
            logger.info(
                f"Outer Fold {outer_fold_idx + 1}: Preprocessing complete. X_outer_train_processed shape {X_outer_train_processed.shape}, X_outer_test_processed shape {X_outer_test_processed.shape}")
        except Exception as e:
            logger.error(
                f"Outer Fold {outer_fold_idx + 1}: Error during general preprocessing: {e}. Using raw data for this outer fold (if numpy).")
            X_outer_train_processed = X_outer_train_raw_fold_df.to_numpy() if isinstance(X_outer_train_raw_fold_df,
                                                                                         pd.DataFrame) else X_outer_train_raw_fold_df
            X_outer_test_processed = X_outer_test_raw_fold_df.to_numpy() if isinstance(X_outer_test_raw_fold_df,
                                                                                       pd.DataFrame) else X_outer_test_raw_fold_df
            y_outer_train = y_outer_train_fold_series.to_numpy()
            y_outer_test = y_outer_test_fold_series.to_numpy()
            processed_feature_names = X_outer_train_raw_fold_df.columns.tolist() if isinstance(
                X_outer_train_raw_fold_df, pd.DataFrame) else [f'raw_feat_{i}' for i in
                                                               range(X_outer_train_processed.shape[1])]

        inner_skf = StratifiedKFold(n_splits=n_inner_folds, shuffle=True, random_state=seed + outer_fold_idx)
        oof_preds_inner = {
            'lgbm': np.zeros((len(y_outer_train), num_classes)),
            'teco': np.zeros((len(y_outer_train), num_classes)),
            # Add GNN entry if training GNN
        }
        base_model_preds_on_outer_test_sum = {
            'lgbm': np.zeros((len(y_outer_test), num_classes)),
            'teco': np.zeros((len(y_outer_test), num_classes)),
            # Add GNN entry if training GNN
        }
        if train_gnn:
            oof_preds_inner['gnn'] = np.zeros((len(y_outer_train), num_classes)) # Assuming num_classes for GNN output
            base_model_preds_on_outer_test_sum['gnn'] = np.zeros((len(y_outer_test), num_classes))


        # --- GNN Dataset Instantiation for Outer Test Fold (if GNN is active) ---
        # This dataset is used by the GNN model trained on the full outer_train split
        # to make predictions on the outer_test data.
        outer_test_graph_dataset = None
        if train_gnn and global_concept_mappers is not None:
            try:
                logger.info(f"Outer Fold {outer_fold_idx + 1}: Preparing GNN Dataset for X_outer_test_raw_fold_df...")
                # Ensure y_outer_test_fold_series is indexed by patient_id for y_map construction
                # This part is tricky: y_map needs patient_id -> (label, label_timestamp_abs)
                # We need to reconstruct this from X_outer_test_raw_fold_df and y_outer_test_fold_series
                # Assume patient_id_col_name is the index of X_outer_test_raw_fold_df for simplicity here
                # And label_timestamp_col is present in X_outer_test_raw_fold_df (e.g. 'dischargeDate' or similar)

                # This y_map construction needs to be robust.
                # It assumes X_outer_test_raw_fold_df is indexed by patient_id_col_name
                # and y_outer_test_fold_series is also indexed by patient_id_col_name.
                # It also needs a reliable 'label_timestamp_col' (e.g. 'dischargeDate') in X_outer_test_raw_fold_df.

                # Placeholder for y_map for test set (label can be dummy, timestamp is important)
                y_map_outer_test = {}
                if X_outer_test_raw_fold_df.index.name != patient_id_col_name:
                     X_outer_test_raw_fold_df_indexed = X_outer_test_raw_fold_df.set_index(patient_id_col_name, drop=False)
                else:
                     X_outer_test_raw_fold_df_indexed = X_outer_test_raw_fold_df

                for pid_test in X_outer_test_raw_fold_df_indexed.index.unique():
                    # This assumes label_timestamp_col is available in X_outer_test_raw_fold_df_indexed
                    # and represents the event time for which a prediction is made (e.g., discharge time)
                    # Using the first available timestamp for that patient as a proxy for label event time. This is a simplification.
                    label_ts_val = X_outer_test_raw_fold_df_indexed.loc[pid_test, gnn_config['data_columns']['label_timestamp_column']].iloc[0] \
                        if isinstance(X_outer_test_raw_fold_df_indexed.loc[pid_test, gnn_config['data_columns']['label_timestamp_column']], pd.Series) \
                        else X_outer_test_raw_fold_df_indexed.loc[pid_test, gnn_config['data_columns']['label_timestamp_column']]

                    y_map_outer_test[pid_test] = (y_outer_test_fold_series.loc[pid_test] if pid_test in y_outer_test_fold_series.index else 0,
                                                  pd.to_datetime(label_ts_val))

                gnn_construction_params_outer = gnn_config.get('graph_construction_params', {}).copy()
                gnn_construction_params_outer['global_concept_mappers'] = global_concept_mappers

                outer_test_graph_dataset = PatientHeteroGraphDataset(
                    root_dir=os.path.join(config.get('output_dir', 'outputs'), f'fold_{outer_fold_idx+1}', 'gnn_processed_test'),
                    patient_df_split=X_outer_test_raw_fold_df, # Raw features for this outer test fold
                    patient_id_col=patient_id_col_name,
                    y_map=y_map_outer_test, # Map of patient_id to (label, label_timestamp_abs)
                    target_variable_name=y_full_for_split.name, # Original target column name
                    label_timestamp_col=gnn_config['data_columns']['label_timestamp_column'], # To identify event time for snapshot
                    timestamp_col=gnn_config['data_columns']['event_timestamp_column'],
                    time_rel_col_name=gnn_config['data_columns'].get('relative_time_column', 'hours_since_admission'),
                    admission_timestamp_col=gnn_config['data_columns']['admission_timestamp_column'],
                    graph_construction_params=gnn_construction_params_outer,
                    vital_col_names=gnn_config['data_columns']['vital_columns'],
                    diagnosis_col_name=gnn_config['data_columns']['diagnosis_column'],
                    medication_col_name=gnn_config['data_columns']['medication_column'],
                    procedure_col_name=gnn_config['data_columns']['procedure_column'],
                    force_reprocess=gnn_config.get('force_reprocess_graphs', False)
                )
            except Exception as e_ds_test:
                logger.error(f"Outer Fold {outer_fold_idx + 1}: Error creating GNN test dataset: {e_ds_test}. GNN predictions for outer test will be defaults.")
                outer_test_graph_dataset = None # Ensure it's None if creation fails
        # --- End GNN Dataset for Outer Test ---

        for inner_fold_idx, (inner_train_idx, inner_val_idx) in enumerate(
                inner_skf.split(X_outer_train_processed, y_outer_train)):
            logger.info(
                f"--- Starting Inner Fold {inner_fold_idx + 1}/{n_inner_folds} (Outer Fold {outer_fold_idx + 1}) ---")
            X_inner_fold_train, y_inner_fold_train = X_outer_train_processed[inner_train_idx], y_outer_train[
                inner_train_idx]
            X_inner_fold_val, y_inner_fold_val = X_outer_train_processed[inner_val_idx], y_outer_train[inner_val_idx]

            if config.get('balancing', {}).get('use_rsmote_gan_in_cv', True):
                logger.info(f"Inner Fold {inner_fold_idx + 1}: Applying RSMOTE-GAN...")
                rsmote_cv_config = config['balancing'].get('rsmote_gan_params', {})
                rsmote_gan_cv = RSMOTEGAN(
                    k_neighbors=rsmote_cv_config.get('k', 5),
                    minority_upsample_factor=rsmote_cv_config.get('minority_upsample_factor', 3.0),
                    random_state=seed + outer_fold_idx + inner_fold_idx
                )
                try:
                    X_inner_fold_train_balanced, y_inner_fold_train_balanced = rsmote_gan_cv.fit_resample(
                        X_inner_fold_train, y_inner_fold_train)
                    logger.info(
                        f"Inner Fold {inner_fold_idx + 1}: RSMOTE-GAN completed. New shape: {X_inner_fold_train_balanced.shape}")
                except Exception as e:
                    logger.error(
                        f"Inner Fold {inner_fold_idx + 1}: Error during RSMOTE-GAN: {e}. Proceeding without balancing.")
                    X_inner_fold_train_balanced, y_inner_fold_train_balanced = X_inner_fold_train, y_inner_fold_train
            else:
                X_inner_fold_train_balanced, y_inner_fold_train_balanced = X_inner_fold_train, y_inner_fold_train

            if config.get('ensemble', {}).get('train_lgbm', True):
                logger.info(f"Inner Fold {inner_fold_idx + 1}: Training LightGBM with Optuna...")
                try:
                    lgbm_config = config.get('ensemble', {}).get('lgbm_params', {})
                    optuna_lgbm_config = config.get('optuna', {}).get('lgbm', {})
                    n_trials_lgbm = optuna_lgbm_config.get('n_trials', 20)

                    def lgbm_objective(trial):
                        # Define hyperparameter search space for Optuna
                        lgbm_params = {
                            'objective': 'binary' if num_classes == 2 else 'multiclass',
                            'metric': 'binary_logloss' if num_classes == 2 else 'multi_logloss',
                            'n_estimators': trial.suggest_int('n_estimators', lgbm_config.get('num_boost_round', 1000) // 5, lgbm_config.get('num_boost_round', 1000) * 2),
                            'learning_rate': trial.suggest_float('learning_rate', 1e-3, 0.3, log=True),
                            'num_leaves': trial.suggest_int('num_leaves', 20, lgbm_config.get('num_leaves', 31) * 5, log=True), # Max value was 10000, reducing for Optuna
                            'max_depth': trial.suggest_int('max_depth', -1, 15), # -1 means no limit
                            'min_child_samples': trial.suggest_int('min_child_samples', 5, 100),
                            'subsample': trial.suggest_float('subsample', 0.5, 1.0),
                            'colsample_bytree': trial.suggest_float('colsample_bytree', 0.5, 1.0),
                            'reg_alpha': trial.suggest_float('reg_alpha', 1e-8, 10.0, log=True),
                            'reg_lambda': trial.suggest_float('reg_lambda', 1e-8, 10.0, log=True),
                            'class_weight': lgbm_config.get('class_weight', 'balanced'),
                            'random_state': seed + outer_fold_idx + inner_fold_idx,
                            'n_jobs': -1, # Use all available cores
                            'verbose': -1, # Suppress LightGBM's own verbosity during Optuna trials
                        }
                        if num_classes > 2:
                            lgbm_params['num_class'] = num_classes

                        model = LightGBMModel(params=lgbm_params) # Use the class wrapper
                        # Train with early stopping on validation set
                        # The train method of LightGBMModel needs to return the score for Optuna
                        # For now, we assume it trains and we get score from predict_proba
                        # This might need adjustment in LightGBMModel or here to directly get best score

                        # We need a temporary model instance for each trial
                        temp_lgbm_model = LightGBMModel(params=lgbm_params)
                        temp_lgbm_model.train(
                            X_inner_fold_train_balanced, y_inner_fold_train_balanced,
                            X_inner_fold_val, y_inner_fold_val,
                            # num_boost_round passed via n_estimators in lgbm_params
                            early_stopping_rounds=lgbm_config.get('early_stopping_rounds', 20) # Shorter for Optuna trials
                        )

                        preds_proba = temp_lgbm_model.predict_proba(X_inner_fold_val)

                        if num_classes == 2:
                            # Use AUROC for binary classification as it's often preferred for imbalanced data
                            # And it's a common metric for Optuna to optimize
                            try:
                                score = roc_auc_score(y_inner_fold_val, preds_proba if preds_proba.ndim == 1 else preds_proba[:, 1])
                                return score # Optuna maximizes this
                            except ValueError: # Handle cases where only one class is present in y_inner_fold_val
                                return 0.0 # Return a poor score
                        else:
                            # For multiclass, logloss is fine, Optuna minimizes this
                            # This part needs careful handling of predict_proba output for multi_logloss
                            # For now, let's stick to a placeholder if we need to minimize logloss.
                            # The current LightGBMModel.train uses binary_logloss or multi_logloss for early stopping.
                            # We'll use the best score from the model's internal evaluation if possible, or roc_auc for now.
                            # Placeholder: if multiclass, this needs to be log_loss and Optuna direction set to 'minimize'
                            try:
                                score = roc_auc_score(y_inner_fold_val, preds_proba, multi_class='ovr', average='weighted')
                                return score # Optuna maximizes this
                            except ValueError:
                                return 0.0


                    study_direction = 'maximize' if num_classes == 2 else 'maximize' # Assuming AUROC for both for now
                    study_lgbm = optuna.create_study(direction=study_direction,
                                                     sampler=optuna.samplers.TPESampler(seed=seed + outer_fold_idx + inner_fold_idx))
                    study_lgbm.optimize(lgbm_objective, n_trials=n_trials_lgbm,
                                        timeout=optuna_lgbm_config.get('timeout_seconds_per_fold', 600)) # Add a timeout

                    best_params_lgbm = study_lgbm.best_params
                    best_score_lgbm = study_lgbm.best_value
                    logger.info(f"Inner Fold {inner_fold_idx + 1}: Best LGBM params from Optuna: {best_params_lgbm}, Best Score (AUROC/LogLoss): {best_score_lgbm}")
                    wandb.log({
                        f"outer_fold_{outer_fold_idx+1}/inner_fold_{inner_fold_idx+1}/lgbm_best_params": best_params_lgbm,
                        f"outer_fold_{outer_fold_idx+1}/inner_fold_{inner_fold_idx+1}/lgbm_best_score": best_score_lgbm
                    })

                    # Train final LGBM model for this inner fold using best params
                    final_lgbm_params = {
                        'objective': 'binary' if num_classes == 2 else 'multiclass',
                        'metric': 'binary_logloss' if num_classes == 2 else 'multi_logloss',
                        'class_weight': lgbm_config.get('class_weight', 'balanced'),
                        'random_state': seed + outer_fold_idx + inner_fold_idx,
                        'n_jobs': -1,
                        'verbose': -1, # Keep it less verbose for final model training too
                    }
                    if num_classes > 2:
                        final_lgbm_params['num_class'] = num_classes

                    final_lgbm_params.update(best_params_lgbm) # Add Optuna's best params

                    lgbm_inner_fold_model = LightGBMModel(params=final_lgbm_params)
                    lgbm_inner_fold_model.train(
                        X_inner_fold_train_balanced, y_inner_fold_train_balanced,
                        X_inner_fold_val, y_inner_fold_val,
                        # num_boost_round is now part of best_params_lgbm as n_estimators
                        early_stopping_rounds=lgbm_config.get('early_stopping_rounds', 50) # Use original early stopping for final model
                    )

                    # Get probabilities
                    lgbm_oof_probas_raw = lgbm_inner_fold_model.predict_proba(X_inner_fold_val)
                    lgbm_test_probas_raw = lgbm_inner_fold_model.predict_proba(X_outer_test_processed)

                    # Ensure 2D shape for binary classification [prob_class_0, prob_class_1]
                    if num_classes == 2:
                        if lgbm_oof_probas_raw.ndim == 1:
                            lgbm_oof_probas_2d = np.vstack([1 - lgbm_oof_probas_raw, lgbm_oof_probas_raw]).T
                        elif lgbm_oof_probas_raw.shape[1] == 1:  # Handles cases where it might return (N,1)
                            lgbm_oof_probas_2d = np.hstack([1 - lgbm_oof_probas_raw, lgbm_oof_probas_raw])
                        else:
                            lgbm_oof_probas_2d = lgbm_oof_probas_raw

                        if lgbm_test_probas_raw.ndim == 1:
                            lgbm_test_probas_2d = np.vstack([1 - lgbm_test_probas_raw, lgbm_test_probas_raw]).T
                        elif lgbm_test_probas_raw.shape[1] == 1:
                            lgbm_test_probas_2d = np.hstack([1 - lgbm_test_probas_raw, lgbm_test_probas_raw])
                        else:
                            lgbm_test_probas_2d = lgbm_test_probas_raw
                    else:  # Multiclass, should already be (N, num_classes)
                        lgbm_oof_probas_2d = lgbm_oof_probas_raw
                        lgbm_test_probas_2d = lgbm_test_probas_raw

                    # Assign to OOF predictions array
                    if oof_preds_inner['lgbm'][inner_val_idx].shape == lgbm_oof_probas_2d.shape:
                        oof_preds_inner['lgbm'][inner_val_idx] = lgbm_oof_probas_2d
                    else:
                        logger.error(
                            f"LGBM OOF shape mismatch: Target shape {oof_preds_inner['lgbm'][inner_val_idx].shape}, Value shape {lgbm_oof_probas_2d.shape}. Filling with default.")
                        oof_preds_inner['lgbm'][inner_val_idx] = np.full((len(inner_val_idx), num_classes),
                                                                         1 / num_classes)

                    # Add to base model predictions for outer test set
                    if base_model_preds_on_outer_test_sum['lgbm'].shape == lgbm_test_probas_2d.shape:
                        base_model_preds_on_outer_test_sum['lgbm'] += lgbm_test_probas_2d / n_inner_folds
                    else:
                        logger.error(
                            f"LGBM Test Sum shape mismatch: Target shape {base_model_preds_on_outer_test_sum['lgbm'].shape}, Value shape {lgbm_test_probas_2d.shape}. Adding default.")
                        base_model_preds_on_outer_test_sum['lgbm'] += np.full((len(y_outer_test), num_classes),
                                                                              1 / num_classes) / n_inner_folds

                    logger.info(f"Inner Fold {inner_fold_idx + 1}: LightGBM training and prediction complete.")
                except Exception as e:
                    logger.error(f"Inner Fold {inner_fold_idx + 1}: Error during LightGBM: {e}")
                    oof_preds_inner['lgbm'][inner_val_idx] = np.full((len(inner_val_idx), num_classes), 1 / num_classes)
                    base_model_preds_on_outer_test_sum['lgbm'] += np.full((len(y_outer_test), num_classes),
                                                                          1 / num_classes) / n_inner_folds

            if config.get('ensemble', {}).get('train_teco', True):
                logger.info(f"Inner Fold {inner_fold_idx + 1}: Training TECO-Transformer...")
                try:
                    teco_config = config.get('ensemble', {}).get('teco_params', {})

                    # --- TECO Debug Logging Start ---
                    logger.debug(
                        f"TECO: X_inner_fold_train_balanced type: {type(X_inner_fold_train_balanced)}, shape: {X_inner_fold_train_balanced.shape if isinstance(X_inner_fold_train_balanced, np.ndarray) else 'N/A'}")
                    logger.debug(
                        f"TECO: y_inner_fold_train_balanced type: {type(y_inner_fold_train_balanced)}, shape: {y_inner_fold_train_balanced.shape if isinstance(y_inner_fold_train_balanced, np.ndarray) else 'N/A'}")
                    if isinstance(X_inner_fold_train_balanced, np.ndarray) and X_inner_fold_train_balanced.size > 0:
                        logger.debug(
                            f"TECO: X_inner_fold_train_balanced sample (first 5): \n{X_inner_fold_train_balanced[:5, :min(5, X_inner_fold_train_balanced.shape[1])]} \ndtypes: {X_inner_fold_train_balanced.dtype}")
                    if isinstance(y_inner_fold_train_balanced, np.ndarray) and y_inner_fold_train_balanced.size > 0:
                        logger.debug(
                            f"TECO: y_inner_fold_train_balanced sample (first 5): {y_inner_fold_train_balanced[:5]}, dtype: {y_inner_fold_train_balanced.dtype}")

                    logger.debug(
                        f"TECO: X_inner_fold_val type: {type(X_inner_fold_val)}, shape: {X_inner_fold_val.shape if isinstance(X_inner_fold_val, np.ndarray) else 'N/A'}")
                    logger.debug(
                        f"TECO: y_inner_fold_val type: {type(y_inner_fold_val)}, shape: {y_inner_fold_val.shape if isinstance(y_inner_fold_val, np.ndarray) else 'N/A'}")

                    logger.debug(
                        f"TECO: processed_feature_names type: {type(processed_feature_names)}, len: {len(processed_feature_names) if isinstance(processed_feature_names, list) else 'N/A'}")
                    if isinstance(processed_feature_names, list) and len(processed_feature_names) > 0:
                        logger.debug(f"TECO: processed_feature_names sample (first 5): {processed_feature_names[:5]}")
                    # --- End TECO Debug Logging ---

                    df_inner_fold_train_teco = pd.DataFrame(X_inner_fold_train_balanced,
                                                            columns=processed_feature_names)
                    df_inner_fold_val_teco = pd.DataFrame(X_inner_fold_val, columns=processed_feature_names)
                    df_outer_test_teco = pd.DataFrame(X_outer_test_processed, columns=processed_feature_names)

                    teco_target_column_name = 'target_for_teco'

                    # --- TECO Debug Logging for DataFrames ---
                    logger.debug(
                        f"TECO: df_inner_fold_train_teco shape: {df_inner_fold_train_teco.shape}, dtypes head: \n{df_inner_fold_train_teco.dtypes.head()}")
                    if not df_inner_fold_train_teco.empty:
                        logger.debug(
                            f"TECO: df_inner_fold_train_teco sample head: \n{df_inner_fold_train_teco.head(2)}")
                    # --- End TECO Debug Logging ---

                    train_teco_dataset_inner = TabularSequenceDataset(
                        data_frame=df_inner_fold_train_teco,
                        targets=y_inner_fold_train_balanced,
                        feature_columns=processed_feature_names,
                        target_column_name=teco_target_column_name
                    )
                    val_teco_dataset_inner = TabularSequenceDataset(df_inner_fold_val_teco, y_inner_fold_val,
                                                                    processed_feature_names, teco_target_column_name)
                    outer_test_teco_dataset = TabularSequenceDataset(df_outer_test_teco,
                                                                     np.zeros(len(df_outer_test_teco)),
                                                                     # Dummy targets for test
                                                                     processed_feature_names, teco_target_column_name)

                    batch_size_teco = teco_config.get('batch_size_teco', 32)
                    train_teco_loader_inner = DataLoader(train_teco_dataset_inner, batch_size=batch_size_teco,
                                                         shuffle=True, collate_fn=basic_collate_fn)
                    val_teco_loader_inner = DataLoader(val_teco_dataset_inner, batch_size=batch_size_teco,
                                                       shuffle=False, collate_fn=basic_collate_fn)
                    outer_test_teco_loader = DataLoader(outer_test_teco_dataset, batch_size=batch_size_teco,
                                                        shuffle=False, collate_fn=basic_collate_fn)

                    teco_model_inner = TECOTransformerModel(
                        input_feature_dim=len(processed_feature_names),
                        d_model=teco_config.get('d_model', 512),
                        num_encoder_layers=teco_config.get('num_encoder_layers', 4),
                        nhead=teco_config.get('nhead', 8),
                        dim_feedforward=teco_config.get('dim_feedforward', 2048),
                        dropout=teco_config.get('dropout', 0.1),
                        num_classes=num_classes,
                        max_seq_len=teco_config.get('max_seq_len', 100)
                    ).to(device)

                    teco_criterion_inner = nn.CrossEntropyLoss()
                    teco_optimizer_inner = optim.Adam(teco_model_inner.parameters(),
                                                      lr=teco_config.get('lr_teco', 1e-4))
                    epochs_teco_inner = teco_config.get('epochs_teco_inner', 10)

                    # --- TECO Training Phase ---
                    try:
                        for epoch in range(epochs_teco_inner):
                            teco_model_inner.train()
                            epoch_loss_sum = 0.0
                            for batch_idx, batch in enumerate(train_teco_loader_inner):
                                teco_optimizer_inner.zero_grad()
                                sequences = batch['sequence'].to(device)
                                padding_masks = batch['padding_mask'].to(device)
                                targets = batch['target'].to(device)

                                outputs = teco_model_inner(sequences, padding_masks)
                                loss = teco_criterion_inner(outputs, targets)
                                loss.backward()
                                teco_optimizer_inner.step()
                                epoch_loss_sum += loss.item()
                            logger.debug(
                                f"Inner Fold {inner_fold_idx + 1}, TECO Epoch {epoch + 1}/{epochs_teco_inner}, Avg Train Loss: {epoch_loss_sum / len(train_teco_loader_inner):.4f}")
                    except Exception as e_train_teco:
                        logger.error(f"Inner Fold {inner_fold_idx + 1}: Error during TECO Training Loop: {e_train_teco}")
                        logger.error(f"Error occurred in TECO training, epoch {epoch+1 if 'epoch' in locals() else 'unknown'}, batch_idx {batch_idx if 'batch_idx' in locals() else 'unknown'}")
                        raise  # Re-raise to be caught by the outer TECO try-except

                    # --- TECO Validation Prediction Phase ---
                    try:
                        teco_model_inner.eval()
                        inner_val_preds_teco_list = []
                        with torch.no_grad():
                            for batch in val_teco_loader_inner:
                                outputs = teco_model_inner(batch['sequence'].to(device), batch['padding_mask'].to(device))
                                inner_val_preds_teco_list.append(torch.softmax(outputs, dim=1).cpu().numpy())

                        if inner_val_preds_teco_list:
                            oof_preds_inner['teco'][inner_val_idx] = np.concatenate(inner_val_preds_teco_list, axis=0)[:, :num_classes]
                        else:
                            logger.warning(f"Inner Fold {inner_fold_idx + 1}: TECO validation prediction list is empty. Filling with defaults.")
                            oof_preds_inner['teco'][inner_val_idx] = np.full((len(inner_val_idx), num_classes), 1 / num_classes)
                    except Exception as e_val_pred_teco:
                        logger.error(f"Inner Fold {inner_fold_idx + 1}: Error during TECO Validation Prediction: {e_val_pred_teco}")
                        raise # Re-raise to be caught by the outer TECO try-except

                    # --- TECO Outer Test Prediction Phase ---
                    try:
                        outer_test_preds_teco_list = []
                        with torch.no_grad():
                            for batch in outer_test_teco_loader:
                                outputs = teco_model_inner(batch['sequence'].to(device), batch['padding_mask'].to(device))
                                outer_test_preds_teco_list.append(torch.softmax(outputs, dim=1).cpu().numpy())

                        if outer_test_preds_teco_list:
                            base_model_preds_on_outer_test_sum['teco'] += np.concatenate(outer_test_preds_teco_list, axis=0)[:, :num_classes] / n_inner_folds
                        else:
                            logger.warning(f"Inner Fold {inner_fold_idx + 1}: TECO outer test prediction list is empty. Adding defaults.")
                            base_model_preds_on_outer_test_sum['teco'] += np.full((len(y_outer_test), num_classes), 1 / num_classes) / n_inner_folds
                    except Exception as e_test_pred_teco:
                        logger.error(f"Inner Fold {inner_fold_idx + 1}: Error during TECO Outer Test Prediction: {e_test_pred_teco}")
                        raise # Re-raise to be caught by the outer TECO try-except

                    logger.info(f"Inner Fold {inner_fold_idx + 1}: TECO-Transformer training and prediction complete.")
                except Exception as e: # This is the main TECO exception handler (line 548 in original)
                    logger.error(f"Inner Fold {inner_fold_idx + 1}: Error during TECO-Transformer (Main Block): {e}")
                    # Ensure traceback is logged for unexpected errors not caught by more specific blocks above
                    import traceback
                    logger.error(f"Traceback: {traceback.format_exc()}")
                    oof_preds_inner['teco'][inner_val_idx] = np.full((len(inner_val_idx), num_classes), 1 / num_classes)
                    base_model_preds_on_outer_test_sum['teco'] += np.full((len(y_outer_test), num_classes),
                                                                          1 / num_classes) / n_inner_folds

            # --- GNN Training and Prediction within Inner Fold ---
            if train_gnn and global_concept_mappers is not None:
                logger.info(f"Inner Fold {inner_fold_idx + 1}: Training HeteroTemporalGNN...")
                try:
                    # Prepare GNN datasets for this inner fold
                    # X_outer_train_raw_fold_df needs to be split into inner_train_raw and inner_val_raw
                    # These DFs are used to instantiate PatientHeteroGraphDataset

                    # Important: X_outer_train_raw_fold_df contains the *original features*, not the preprocessed ones.
                    # We need to use inner_train_idx and inner_val_idx on X_outer_train_raw_fold_df and y_outer_train_fold_series

                    X_inner_train_raw_gnn = X_outer_train_raw_fold_df.iloc[inner_train_idx]
                    y_inner_train_gnn_series = y_outer_train_fold_series.iloc[inner_train_idx]

                    X_inner_val_raw_gnn = X_outer_train_raw_fold_df.iloc[inner_val_idx]
                    y_inner_val_gnn_series = y_outer_train_fold_series.iloc[inner_val_idx]

                    # Construct y_map for inner train and val GNN datasets
                    y_map_inner_train_gnn = {pid: (y_inner_train_gnn_series.loc[pid], pd.to_datetime(X_inner_train_raw_gnn.loc[pid, gnn_config['data_columns']['label_timestamp_column']]))
                                             for pid in X_inner_train_raw_gnn.index.unique() if pid in y_inner_train_gnn_series.index}
                    y_map_inner_val_gnn = {pid: (y_inner_val_gnn_series.loc[pid], pd.to_datetime(X_inner_val_raw_gnn.loc[pid, gnn_config['data_columns']['label_timestamp_column']]))
                                           for pid in X_inner_val_raw_gnn.index.unique() if pid in y_inner_val_gnn_series.index}

                    gnn_construction_params_inner = gnn_config.get('graph_construction_params', {}).copy()
                    gnn_construction_params_inner['global_concept_mappers'] = global_concept_mappers

                    inner_train_graph_dataset = PatientHeteroGraphDataset(
                        root_dir=os.path.join(config.get('output_dir', 'outputs'), f'fold_{outer_fold_idx+1}_inner_{inner_fold_idx+1}', 'gnn_processed_train'),
                        patient_df_split=X_inner_train_raw_gnn,
                        patient_id_col=patient_id_col_name, y_map=y_map_inner_train_gnn,
                        target_variable_name=y_full_for_split.name,
                        label_timestamp_col=gnn_config['data_columns']['label_timestamp_column'],
                        timestamp_col=gnn_config['data_columns']['event_timestamp_column'],
                        time_rel_col_name=gnn_config['data_columns'].get('relative_time_column', 'hours_since_admission'),
                        admission_timestamp_col=gnn_config['data_columns']['admission_timestamp_column'],
                        graph_construction_params=gnn_construction_params_inner,
                        vital_col_names=gnn_config['data_columns']['vital_columns'],
                        diagnosis_col_name=gnn_config['data_columns']['diagnosis_column'],
                        medication_col_name=gnn_config['data_columns']['medication_column'],
                        procedure_col_name=gnn_config['data_columns']['procedure_column'],
                        force_reprocess=gnn_config.get('force_reprocess_graphs', False)
                    )
                    inner_val_graph_dataset = PatientHeteroGraphDataset(
                        root_dir=os.path.join(config.get('output_dir', 'outputs'), f'fold_{outer_fold_idx+1}_inner_{inner_fold_idx+1}', 'gnn_processed_val'),
                        patient_df_split=X_inner_val_raw_gnn,
                        patient_id_col=patient_id_col_name, y_map=y_map_inner_val_gnn,
                        # ... other params same as inner_train_graph_dataset ...
                        target_variable_name=y_full_for_split.name,
                        label_timestamp_col=gnn_config['data_columns']['label_timestamp_column'],
                        timestamp_col=gnn_config['data_columns']['event_timestamp_column'],
                        time_rel_col_name=gnn_config['data_columns'].get('relative_time_column', 'hours_since_admission'),
                        admission_timestamp_col=gnn_config['data_columns']['admission_timestamp_column'],
                        graph_construction_params=gnn_construction_params_inner,
                        vital_col_names=gnn_config['data_columns']['vital_columns'],
                        diagnosis_col_name=gnn_config['data_columns']['diagnosis_column'],
                        medication_col_name=gnn_config['data_columns']['medication_column'],
                        procedure_col_name=gnn_config['data_columns']['procedure_column'],
                        force_reprocess=gnn_config.get('force_reprocess_graphs', False)
                    )

                    if not inner_train_graph_dataset.patient_ids or not inner_val_graph_dataset.patient_ids:
                        raise ValueError("GNN dataset for inner fold resulted in no patients.")

                    gnn_batch_size = gnn_config.get('batch_size', 32)
                    # PyG DataLoader for graph data
                    train_gnn_loader = PyGDataLoader(inner_train_graph_dataset, batch_size=gnn_batch_size, shuffle=True)
                    val_gnn_loader = PyGDataLoader(inner_val_graph_dataset, batch_size=gnn_batch_size, shuffle=False)

                    # GNN Model Instantiation
                    # Need to get timeslice_feat_dim from a sample graph or config
                    # This is data['timeslice'].x.shape[1]
                    # For now, placeholder - this needs to be robustly determined.
                    # Example: sample_graph_data = inner_train_graph_dataset[0]
                    # timeslice_input_dim_gnn = sample_graph_data['timeslice'].x.shape[1]

                    # This is a temporary hack to get the feature dimension.
                    # A more robust way would be to define it based on time_embedding_dim + num_vital_features
                    # from graph_constructor and make it available.
                    # For now, let's assume it's configured or can be inferred if datasets are non-empty.
                    timeslice_input_dim_gnn = gnn_config.get('timeslice_feature_dim', 16 + len(gnn_config['data_columns']['vital_columns'])) # Placeholder calculation
                    if inner_train_graph_dataset.patient_ids:
                        try:
                            sample_graph_data_for_dim = inner_train_graph_dataset.get(0) # Use .get() to load from disk if processed
                            if sample_graph_data_for_dim and 'timeslice' in sample_graph_data_for_dim.node_types and sample_graph_data_for_dim['timeslice'].num_nodes > 0:
                                timeslice_input_dim_gnn = sample_graph_data_for_dim['timeslice'].x.shape[1]
                            else:
                                logger.warning("Sample graph for GNN timeslice dim is empty/invalid. Using configured/default.")
                        except Exception as e_sample_dim:
                             logger.warning(f"Could not get sample graph for GNN timeslice dim: {e_sample_dim}. Using configured/default.")


                    gnn_model_inner = HeteroTemporalGNN(
                        data_schema={'NODE_TYPES': GNN_NODE_TYPES, 'EDGE_TYPES': GNN_EDGE_TYPES}, # Pass the schema
                        num_nodes_dict={ntype: len(mapper) for ntype, mapper in global_concept_mappers.items()},
                        timeslice_feat_dim=timeslice_input_dim_gnn,
                        concept_embedding_dim=gnn_config.get('concept_embedding_dim', 64),
                        gnn_hidden_dim=gnn_config.get('gnn_hidden_dim', 128),
                        gnn_output_dim=gnn_config.get('gnn_output_dim', 128), # Output of GNN layers before final FC
                        num_gnn_layers=gnn_config.get('num_gnn_layers', 2),
                        num_gat_heads=gnn_config.get('num_gat_heads', 4),
                        output_classes=1 if num_classes == 2 else num_classes, # BCEWithLogitsLoss if binary
                        dropout_rate=gnn_config.get('dropout', 0.3)
                    ).to(device)

                    gnn_criterion_inner = nn.BCEWithLogitsLoss() if num_classes == 2 else nn.CrossEntropyLoss()
                    gnn_optimizer_inner = optim.Adam(gnn_model_inner.parameters(), lr=gnn_config.get('lr', 1e-3))
                    epochs_gnn_inner = gnn_config.get('epochs_inner', 10)

                    # --- GNN Training Loop ---
                    for epoch in range(epochs_gnn_inner):
                        gnn_model_inner.train()
                        epoch_loss_gnn_sum = 0.0
                        for gnn_batch in train_gnn_loader:
                            gnn_batch = gnn_batch.to(device)
                            gnn_optimizer_inner.zero_grad()
                            gnn_outputs = gnn_model_inner(gnn_batch) # HeteroData batch
                            gnn_loss = gnn_criterion_inner(gnn_outputs, gnn_batch.y.float()) # Ensure y is float for BCE
                            gnn_loss.backward()
                            gnn_optimizer_inner.step()
                            epoch_loss_gnn_sum += gnn_loss.item()
                        logger.debug(f"Inner Fold {inner_fold_idx + 1}, GNN Epoch {epoch + 1}/{epochs_gnn_inner}, Avg Train Loss: {epoch_loss_gnn_sum / len(train_gnn_loader):.4f}")

                    # --- GNN Validation Predictions (OOF for meta-learner) ---
                    gnn_model_inner.eval()
                    inner_val_preds_gnn_list = []
                    with torch.no_grad():
                        for gnn_batch_val in val_gnn_loader:
                            gnn_batch_val = gnn_batch_val.to(device)
                            gnn_outputs_val = gnn_model_inner(gnn_batch_val)
                            # Sigmoid for BCEWithLogitsLoss, then get class 1 prob
                            gnn_probs_val = torch.sigmoid(gnn_outputs_val).cpu().numpy()
                            inner_val_preds_gnn_list.append(gnn_probs_val)

                    if inner_val_preds_gnn_list:
                        concatenated_preds_gnn = np.concatenate(inner_val_preds_gnn_list)
                        # Ensure 2D for binary: [prob_class_0, prob_class_1]
                        if num_classes == 2:
                             gnn_oof_probas_2d = np.hstack([1 - concatenated_preds_gnn.reshape(-1,1), concatenated_preds_gnn.reshape(-1,1)])
                        else: # Multiclass: ensure shape is (N, num_classes) - GNN output needs adjustment if not
                             gnn_oof_probas_2d = concatenated_preds_gnn # This assumes GNN outputs (N,num_classes) for multiclass

                        if oof_preds_inner['gnn'][inner_val_idx].shape == gnn_oof_probas_2d.shape:
                             oof_preds_inner['gnn'][inner_val_idx] = gnn_oof_probas_2d
                        else:
                             logger.error(f"GNN OOF shape mismatch. Target: {oof_preds_inner['gnn'][inner_val_idx].shape}, Value: {gnn_oof_probas_2d.shape}")
                             # Fill with default if mismatch
                             oof_preds_inner['gnn'][inner_val_idx] = np.full((len(inner_val_idx), num_classes), 1/num_classes)

                    # --- GNN Outer Test Predictions (from this inner fold's GNN model) ---
                    # This requires outer_test_graph_dataset to be ready
                    if outer_test_graph_dataset and len(outer_test_graph_dataset) > 0:
                        outer_test_gnn_loader = PyGDataLoader(outer_test_graph_dataset, batch_size=gnn_batch_size, shuffle=False)
                        outer_test_preds_gnn_list = []
                        with torch.no_grad():
                            for gnn_batch_test in outer_test_gnn_loader:
                                gnn_batch_test = gnn_batch_test.to(device)
                                gnn_outputs_test = gnn_model_inner(gnn_batch_test)
                                gnn_probs_test = torch.sigmoid(gnn_outputs_test).cpu().numpy()
                                outer_test_preds_gnn_list.append(gnn_probs_test)

                        if outer_test_preds_gnn_list:
                            concatenated_test_preds_gnn = np.concatenate(outer_test_preds_gnn_list)
                            if num_classes == 2:
                                gnn_test_probas_2d = np.hstack([1 - concatenated_test_preds_gnn.reshape(-1,1), concatenated_test_preds_gnn.reshape(-1,1)])
                            else:
                                gnn_test_probas_2d = concatenated_test_preds_gnn # Adjust if multiclass output from GNN is different

                            if base_model_preds_on_outer_test_sum['gnn'].shape == gnn_test_probas_2d.shape:
                                base_model_preds_on_outer_test_sum['gnn'] += gnn_test_probas_2d / n_inner_folds
                            else:
                                logger.error(f"GNN Test Sum shape mismatch. Target: {base_model_preds_on_outer_test_sum['gnn'].shape}, Value: {gnn_test_probas_2d.shape}")

                    logger.info(f"Inner Fold {inner_fold_idx + 1}: HeteroTemporalGNN training and prediction complete.")

                except Exception as e_gnn_inner:
                    logger.error(f"Inner Fold {inner_fold_idx + 1}: Error during HeteroTemporalGNN: {e_gnn_inner}")
                    import traceback
                    logger.error(f"GNN Traceback: {traceback.format_exc()}")
                    # Fill with defaults if GNN fails for this inner fold
                    oof_preds_inner['gnn'][inner_val_idx] = np.full((len(inner_val_idx), num_classes), 1 / num_classes)
                    base_model_preds_on_outer_test_sum['gnn'] += np.full((len(y_outer_test), num_classes), 1 / num_classes) / n_inner_folds
            # --- End GNN Block ---

        # --- Length of Stay (LoS) Regression ---
        los_column_name = 'lengthofStay' # Make sure this matches the actual column name
        predicted_los_outer_test = np.full(len(y_outer_test), np.nan) # Default to NaN

        if los_column_name in X_outer_train_raw_fold_df.columns and los_column_name in X_outer_test_raw_fold_df.columns:
            y_los_outer_train = X_outer_train_raw_fold_df[los_column_name].values
            y_los_outer_test_actual = X_outer_test_raw_fold_df[los_column_name].values

            # Ensure no NaN values in target for LoS training, or handle them
            # For simplicity, we'll drop rows with NaN LoS for training the LoS model
            # This should ideally be handled by imputation if NaNs are expected and meaningful
            valid_los_train_indices = ~np.isnan(y_los_outer_train)
            if np.sum(valid_los_train_indices) > 0: # Check if there's any data left to train on
                X_los_train_fold_processed = X_outer_train_processed[valid_los_train_indices]
                y_los_outer_train_cleaned = y_los_outer_train[valid_los_train_indices]

                logger.info(f"Outer Fold {outer_fold_idx + 1}: Training LightGBM Regressor for Length of Stay...")
                try:
                    lgbm_los_config = config.get('ensemble', {}).get('lgbm_los_params', {}) # Separate config for LoS regressor
                    # Basic default parameters for LoS regressor
                    los_regressor_params = {
                        'objective': 'regression_l1',  # MAE
                        'metric': 'mae',
                        'n_estimators': lgbm_los_config.get('n_estimators', 200),
                        'learning_rate': lgbm_los_config.get('learning_rate', 0.05),
                        'num_leaves': lgbm_los_config.get('num_leaves', 31),
                        'max_depth': lgbm_los_config.get('max_depth', -1),
                        'min_child_samples': lgbm_los_config.get('min_child_samples', 20),
                        'subsample': lgbm_los_config.get('subsample', 0.8),
                        'colsample_bytree': lgbm_los_config.get('colsample_bytree', 0.8),
                        'random_state': seed + outer_fold_idx,
                        'n_jobs': -1,
                        'verbose': -1,
                    }
<<<<<<< HEAD
                    los_model = LightGBMModel(params=los_regressor_params) # Initialize with base params

                    optuna_los_config = config.get('optuna', {}).get('lgbm_los', {})
                    use_optuna_for_los = optuna_los_config.get('use_optuna_for_los', False) # Control flag
                    n_trials_los = optuna_los_config.get('n_trials', 15)
                    timeout_los = optuna_los_config.get('timeout_seconds_per_fold', 300)

                    if use_optuna_for_los and X_los_train_fold_processed.shape[0] > 20: # Ensure enough data for split
                        # Create a train/validation split from X_los_train_fold_processed for Optuna
                        # Using a simple split here, can be improved (e.g., KFold for robustness within Optuna)
                        # For simplicity, let's use a fixed 80/20 split of the already cleaned LoS training data
                        # Ensure y_los_outer_train_cleaned is not all the same value before trying StratifiedShuffleSplit
                        # For regression, a simple train_test_split is fine.
                        from sklearn.model_selection import train_test_split as los_optuna_split

                        X_optuna_los_train, X_optuna_los_val, \
                        y_optuna_los_train, y_optuna_los_val = los_optuna_split(
                            X_los_train_fold_processed, y_los_outer_train_cleaned,
                            test_size=0.25, # e.g. 25% for Optuna validation
                            random_state=seed + outer_fold_idx + 100 # Different seed offset
                        )

                        def los_objective(trial):
                            # Define hyperparameter search space for LoS Optuna
                            trial_los_params = {
                                'objective': 'regression_l1', # Fixed for MAE
                                'metric': 'mae',             # Fixed for MAE
                                'n_estimators': trial.suggest_int('n_estimators', 50, 500),
                                'learning_rate': trial.suggest_float('learning_rate', 1e-3, 0.2, log=True),
                                'num_leaves': trial.suggest_int('num_leaves', 10, 100, log=True),
                                'max_depth': trial.suggest_int('max_depth', 3, 10),
                                'min_child_samples': trial.suggest_int('min_child_samples', 5, 50),
                                'subsample': trial.suggest_float('subsample', 0.6, 1.0),
                                'colsample_bytree': trial.suggest_float('colsample_bytree', 0.6, 1.0),
                                'reg_alpha': trial.suggest_float('reg_alpha', 1e-8, 1.0, log=True),
                                'reg_lambda': trial.suggest_float('reg_lambda', 1e-8, 1.0, log=True),
                                'random_state': seed + outer_fold_idx + trial.number,
                                'n_jobs': -1,
                                'verbose': -1,
                            }

                            temp_los_model = LightGBMModel(params=trial_los_params)
                            temp_los_model.train(
                                X_optuna_los_train, y_optuna_los_train,
                                X_optuna_los_val, y_optuna_los_val, # Pass validation set to Optuna trial
                                early_stopping_rounds=optuna_los_config.get('early_stopping_rounds_trial', 10) # Short ES for trials
                            )
                            preds_val_los = temp_los_model.predict(X_optuna_los_val)
                            mae = mean_absolute_error(y_optuna_los_val, preds_val_los)
                            return mae # Optuna minimizes this

                        study_los = optuna.create_study(direction='minimize',
                                                        sampler=optuna.samplers.TPESampler(seed=seed + outer_fold_idx + 200))
                        study_los.optimize(los_objective, n_trials=n_trials_los, timeout=timeout_los)

                        best_los_params_optuna = study_los.best_params
                        best_los_score_optuna = study_los.best_value
                        logger.info(f"Outer Fold {outer_fold_idx + 1}: Best LoS Regressor params from Optuna: {best_los_params_optuna}, Best MAE: {best_los_score_optuna:.4f}")
                        wandb.log({
                            f"outer_fold_{outer_fold_idx+1}/los_optuna_best_params": best_los_params_optuna,
                            f"outer_fold_{outer_fold_idx+1}/los_optuna_best_mae": best_los_score_optuna
                        })

                        # Update los_regressor_params with the best ones from Optuna for the final model
                        # Ensure objective and metric are correctly set for regression, Optuna might only tune structural ones
                        final_los_params = los_regressor_params.copy() # Start with base
                        final_los_params.update(best_los_params_optuna) # Override with Optuna's best
                        final_los_params['objective'] = 'regression_l1' # Ensure it's set
                        final_los_params['metric'] = 'mae'              # Ensure it's set

                        los_model = LightGBMModel(params=final_los_params)
                        # Train final LoS model for this outer fold on all available LoS training data for this fold
                        los_model.train(X_los_train_fold_processed, y_los_outer_train_cleaned,
                                        early_stopping_rounds=lgbm_los_config.get('early_stopping_rounds_final', 20)) # Potentially different ES for final model
                    else:
                        if use_optuna_for_los: # Log why Optuna was skipped if it was enabled
                             logger.warning(f"Outer Fold {outer_fold_idx + 1}: Skipping Optuna for LoS due to insufficient data ({X_los_train_fold_processed.shape[0]} samples). Using base lgbm_los_params.")
                        # No Optuna, or not enough data for Optuna split: train with predefined/base params
                        los_model.train(X_los_train_fold_processed, y_los_outer_train_cleaned,
                                        early_stopping_rounds=lgbm_los_config.get('early_stopping_rounds_final', 20))

                    predicted_los_outer_test = los_model.predict(X_outer_test_processed)
=======
                    los_model = LightGBMModel(params=los_regressor_params)
                    # No separate validation set for LoS model in this simplified setup, trains on full outer_train part
                    los_model.train(X_los_train_fold_processed, y_los_outer_train_cleaned)
                    predicted_los_outer_test = los_model.predict(X_outer_test_processed)

>>>>>>> 77771ff2
                    # Ensure predictions are non-negative
                    predicted_los_outer_test = np.maximum(0, predicted_los_outer_test)


                    mae_los_outer = mean_absolute_error(y_los_outer_test_actual, predicted_los_outer_test)
                    ls_score_outer = min(10.0, mae_los_outer)

                    outer_fold_los_metrics['mae_los'].append(mae_los_outer)
                    outer_fold_los_metrics['ls_score'].append(ls_score_outer)
                    wandb.log({
                        f"outer_fold_{outer_fold_idx + 1}/ls_score": ls_score_outer,
                        f"outer_fold_{outer_fold_idx + 1}/mae_los": mae_los_outer,
                        "outer_fold": outer_fold_idx + 1
                    })
                    logger.info(f"Outer Fold {outer_fold_idx + 1} LoS Regressor: MAE={mae_los_outer:.4f}, LSscore={ls_score_outer:.4f}")

                except Exception as e_los:
                    logger.error(f"Outer Fold {outer_fold_idx + 1}: Error during LoS Regression: {e_los}")
                    outer_fold_los_metrics['mae_los'].append(np.nan)
                    outer_fold_los_metrics['ls_score'].append(10.0) # Worst score
            else:
                logger.warning(f"Outer Fold {outer_fold_idx + 1}: No valid LoS data to train LoS regressor after NaN removal. LSscore will be 10.")
                outer_fold_los_metrics['mae_los'].append(np.nan)
                outer_fold_los_metrics['ls_score'].append(10.0)
        else:
            logger.warning(f"Outer Fold {outer_fold_idx + 1}: '{los_column_name}' not found in raw data. Skipping LoS regression. LSscore will be 10.")
            outer_fold_los_metrics['mae_los'].append(np.nan)
            outer_fold_los_metrics['ls_score'].append(10.0)

        all_predicted_los_list.append(predicted_los_outer_test)
        # --- End Length of Stay (LoS) Regression ---

        logger.info(f"Outer Fold {outer_fold_idx + 1}: Finished generating OOF predictions from inner CV.")
        meta_features_train_outer_list = []
        if config.get('ensemble', {}).get('train_lgbm', True): meta_features_train_outer_list.append(
            oof_preds_inner['lgbm'])
        if config.get('ensemble', {}).get('train_teco', True): meta_features_train_outer_list.append(
            oof_preds_inner['teco'])
        if train_gnn: # Add GNN OOF preds if GNN was trained
            meta_features_train_outer_list.append(oof_preds_inner['gnn'])


        if not meta_features_train_outer_list:
            logger.error(
                f"Outer Fold {outer_fold_idx + 1}: No base models for meta-learner. Skipping meta-learner and soft voting for this fold.")
            for key in outer_fold_metrics_meta.keys(): outer_fold_metrics_meta[key].append(np.nan)
            for key in outer_fold_metrics_soft_vote.keys(): outer_fold_metrics_soft_vote[key].append(np.nan)
            # Continue to next outer fold
            # wandb.log({f"outer_fold_{outer_fold_idx + 1}/meta_auroc": np.nan, "outer_fold": outer_fold_idx + 1})
            # wandb.log({f"outer_fold_{outer_fold_idx + 1}/sv_auroc": np.nan, "outer_fold": outer_fold_idx + 1})
            continue

        X_meta_train_outer = np.concatenate(meta_features_train_outer_list, axis=1)
        y_meta_train_outer = y_outer_train
        logger.info(
            f"Outer Fold {outer_fold_idx + 1}: Meta-learner training features shape: {X_meta_train_outer.shape}")

        if config.get('ensemble', {}).get('train_meta_learner', True):
            logger.info(f"Outer Fold {outer_fold_idx + 1}: Training XGBoost Meta-Learner...")
            try:
                meta_config = config.get('ensemble', {}).get('meta_learner_xgb_params', {})
                optuna_meta_config = config.get('optuna', {}).get('xgboost_meta', {})

                xgb_meta_model_outer = XGBoostMetaLearner(
                    params=meta_config.get('model_specific_params'), # Initial base params
                    depth=meta_config.get('depth', 3) # Default depth, Optuna can override if 'max_depth' is tuned
                )

                # Pass X_outer_test_processed and y_outer_test for validation if Optuna needs it
                # However, XGBoostMetaLearner's train method expects X_val, y_val to be from the *training set* for Optuna,
                # which is X_meta_train_outer and y_meta_train_outer itself if we want to use a validation split from that.
                # For meta-learner, typically we train on all OOF preds. If Optuna needs a val set,
                # it should split X_meta_train_outer. The current XGBoostMetaLearner setup implies
                # X_val, y_val passed to its train are for *that specific training run*.
                # Let's assume for now that if Optuna is used, it needs a validation set derived from X_meta_train_outer.
                # The XGBoostMetaLearner current Optuna objective uses the evals_list, which can include a validation set.
                # We will pass a portion of X_meta_train_outer as validation for Optuna if enabled.

                X_meta_val_optuna, y_meta_val_optuna = None, None
                if optuna_meta_config.get('use_optuna_for_meta', False) and X_meta_train_outer.shape[0] > 10: # Basic check
                    # Simple split for Optuna validation - can be improved (e.g. stratified)
                    # This split is ONLY for Optuna's internal validation during hyperparameter search.
                    # The final model will be trained on the full X_meta_train_outer.
                    # Note: The XGBoostMetaLearner.train() method itself doesn't do this split.
                    # It expects X_val, y_val. We need to decide if we pass a split here, or if Optuna
                    # runs CV internally (which it can). The current setup of XGBoostPruningCallback
                    # uses an 'eval' set.
                    # For simplicity, we'll rely on XGBoost's early stopping with X_val if provided.
                    # Optuna will use this X_val for its objective.
                    # The meta-learner is trained on OOF predictions, so a further split might reduce data too much.
                    # The `train` method of `XGBoostMetaLearner` already accepts X_val, y_val.
                    # We should pass X_meta_train_outer and y_meta_train_outer as X_train, y_train
                    # and potentially NOT pass X_val, y_val to Optuna, letting it use its default (e.g. CV)
                    # or the early stopping within the trial based on the 'eval' set if only train is in evals_list.
                    # The current XGBoostMetaLearner's Optuna objective uses `evals_list` which can have `dval`.
                    # We will train the meta-learner on the full X_meta_train_outer and y_meta_train_outer.
                    # For Optuna, if X_val/y_val are required by its objective, they should be passed.
                    # The current XGBoostMetaLearner.train() uses X_val, y_val for early stopping in trials.
                    # We will *not* split X_meta_train_outer here. XGBoostMetaLearner's train will use
                    # its internal logic for validation if X_val, y_val are passed to it.
                    # The current meta-learner trains on all OOF data without a val split.
                    # So, for Optuna, we also won't provide a separate val split to its train method.
                    # It will use early stopping on the training data itself if no X_val is passed,
                    # or if X_val is passed, it will use that.
                    # The warning in XGBoostMetaLearner about X_val/y_val not provided for early stopping applies.
                    pass # No explicit split here for X_meta_val_optuna

                xgb_meta_model_outer.train(
                    X_meta_train_outer, y_meta_train_outer,
                    # X_val and y_val for meta-learner are typically None, as it trains on all OOF.
                    # If Optuna needs a validation set, it should be handled by its configuration
                    # or by passing a split of X_meta_train_outer here.
                    # For now, we pass None, and Optuna in XGBoostMetaLearner will use training metrics
                    # if no validation set is part of evals_list.
                    X_val=None, # Or a split of X_meta_train_outer if desired for Optuna
                    y_val=None, # Or a split of y_meta_train_outer
                    num_boost_round=meta_config.get('num_boost_round', 200),
                    early_stopping_rounds=meta_config.get('early_stopping_rounds', 20), # For final model
                    use_optuna=optuna_meta_config.get('use_optuna_for_meta', False),
                    optuna_n_trials=optuna_meta_config.get('n_trials', 15),
                    optuna_timeout=optuna_meta_config.get('timeout_seconds_fold', 300),
                    wandb_run=wandb.run # Pass the W&B run object
                )
                logger.info(f"Outer Fold {outer_fold_idx + 1}: XGBoost Meta-Learner trained.")

                meta_features_test_outer_list = []
                if config.get('ensemble', {}).get('train_lgbm', True): meta_features_test_outer_list.append(
                    base_model_preds_on_outer_test_sum['lgbm'])
                if config.get('ensemble', {}).get('train_teco', True): meta_features_test_outer_list.append(
                    base_model_preds_on_outer_test_sum['teco'])
                if train_gnn: # Add GNN test preds if GNN was trained
                    meta_features_test_outer_list.append(base_model_preds_on_outer_test_sum['gnn'])

                if not meta_features_test_outer_list: # Should not happen if train_meta_learner is true and at least one base model ran
                    logger.error(f"Outer Fold {outer_fold_idx + 1}: No base model predictions available for meta-learner test set. Skipping meta-learner prediction.")
                    # Fill meta metrics with NaN for this fold
                    for key in outer_fold_metrics_meta.keys(): outer_fold_metrics_meta[key].append(np.nan)
                    wandb.log({f"outer_fold_{outer_fold_idx + 1}/meta_auroc": np.nan, "outer_fold": outer_fold_idx + 1})
                    # Skip to soft voting or next part of the loop for this outer fold
                    # This requires careful restructuring of the following soft-voting block or a continue
                else:
                    X_meta_test_outer = np.concatenate(meta_features_test_outer_list, axis=1)
                    final_preds_meta_proba_outer = xgb_meta_model_outer.predict_proba(X_meta_test_outer)
                final_preds_meta_labels_outer = xgb_meta_model_outer.predict(X_meta_test_outer)

                acc_meta_outer = accuracy_score(y_outer_test, final_preds_meta_labels_outer)
                f1_meta_outer = f1_score(y_outer_test, final_preds_meta_labels_outer,
                                         average='weighted' if num_classes > 2 else 'binary', zero_division=0)
                prec_meta_outer = precision_score(y_outer_test, final_preds_meta_labels_outer,
                                                  average='weighted' if num_classes > 2 else 'binary',
                                                  zero_division=0)
                rec_meta_outer = recall_score(y_outer_test, final_preds_meta_labels_outer,
                                              average='weighted' if num_classes > 2 else 'binary', zero_division=0)
                auroc_meta_outer = -1.0
                dt_score_meta_outer = 10.0 # Default to worst score

                try:
                    probas_for_auc = final_preds_meta_proba_outer[:,
                                     1] if num_classes == 2 and final_preds_meta_proba_outer.ndim == 2 and \
                                           final_preds_meta_proba_outer.shape[
                                               1] >= 2 else final_preds_meta_proba_outer
                    auroc_meta_outer = roc_auc_score(y_outer_test, probas_for_auc, multi_class='ovr',
                                                     average='weighted')
                except ValueError as e:
                    logger.warning(
                        f"Outer Fold {outer_fold_idx + 1} Meta AUROC calc error: {e}. Proba shape: {final_preds_meta_proba_outer.shape if isinstance(final_preds_meta_proba_outer, np.ndarray) else 'N/A'}")

                # Calculate DTscore for Meta-Learner
                death_label_value = class_mapping.get('Death', None)
                if death_label_value is not None:
                    f1_death_meta = f1_score(y_outer_test, final_preds_meta_labels_outer,
                                             labels=[death_label_value], pos_label=death_label_value,
                                             average='binary', zero_division=0)
                    dt_score_meta_outer = 10 * (1 - f1_death_meta)
                    logger.info(f"Outer Fold {outer_fold_idx + 1} Meta-Learner: F1_Death={f1_death_meta:.4f}, DTscore={dt_score_meta_outer:.4f}")
                else:
                    logger.warning(f"Outer Fold {outer_fold_idx + 1} Meta-Learner: 'Death' class not found in class_mapping. DTscore set to 10.")

                outer_fold_metrics_meta['accuracy'].append(acc_meta_outer)
                outer_fold_metrics_meta['auroc'].append(auroc_meta_outer)
                outer_fold_metrics_meta['f1'].append(f1_meta_outer)
                outer_fold_metrics_meta['precision'].append(prec_meta_outer)
                outer_fold_metrics_meta['recall'].append(rec_meta_outer)
                outer_fold_metrics_meta['dt_score'].append(dt_score_meta_outer)

                # Calculate GLscore for Meta-Learner
                current_ls_score = outer_fold_los_metrics['ls_score'][-1] if outer_fold_los_metrics['ls_score'] else 10.0 # Default to worst if no LS score
                gl_score_meta_outer = dt_score_meta_outer + current_ls_score
                outer_fold_metrics_meta['gl_score'].append(gl_score_meta_outer)


                wandb.log({f"outer_fold_{outer_fold_idx + 1}/meta_auroc": auroc_meta_outer,
                           f"outer_fold_{outer_fold_idx + 1}/meta_acc": acc_meta_outer,
                           f"outer_fold_{outer_fold_idx + 1}/meta_dt_score": dt_score_meta_outer,
                           f"outer_fold_{outer_fold_idx + 1}/meta_gl_score": gl_score_meta_outer,
                           "outer_fold": outer_fold_idx + 1})
                logger.info(
                    f"Outer Fold {outer_fold_idx + 1} Meta-Learner: AUROC={auroc_meta_outer:.4f}, Acc={acc_meta_outer:.4f}, DTscore={dt_score_meta_outer:.4f}, GLscore={gl_score_meta_outer:.4f}")

                # --- Accumulate predictions for CSV logging ---
                all_test_indices_list.append(outer_test_idx)
                all_y_test_list.append(y_outer_test) # Actual outcomeType
                all_preds_meta_list.append(final_preds_meta_labels_outer) # Predicted outcomeType by meta-learner

                # Get actual lengthOfStay for these test indices from the original X_full_raw_df
                # Ensure 'lengthofStay' is a valid column name. From logs, it seems to be.
                los_column_name = 'lengthofStay' # As seen in logs
                if los_column_name in X_full_raw_df.columns:
                    actual_los_fold = X_full_raw_df.iloc[outer_test_idx][los_column_name].values
                    all_actual_los_list.append(actual_los_fold)
                else:
                    logger.warning(f"Column '{los_column_name}' not found in X_full_raw_df. Cannot log actual Length of Stay.")
                    all_actual_los_list.append(np.full(len(outer_test_idx), np.nan)) # Append NaNs if not found

                # Capture patient IDs if patient_id_col_name_for_gnn is set and valid
                if patient_id_col_name_for_gnn and patient_id_col_name_for_gnn in X_full_raw_df.columns:
                    patient_ids_fold = X_full_raw_df.iloc[outer_test_idx][patient_id_col_name_for_gnn].values
                    all_patient_ids_list.append(patient_ids_fold)
                elif X_full_raw_df.index.name == patient_id_col_name_for_gnn : # If it was the index
                     patient_ids_fold = X_full_raw_df.iloc[outer_test_idx].index.values
                     all_patient_ids_list.append(patient_ids_fold)
                else: # Fallback to original index if no specific patient ID column
                    patient_ids_fold = X_full_raw_df.iloc[outer_test_idx].index.values
                    all_patient_ids_list.append(patient_ids_fold)
                # --- End Accumulate predictions ---

            except Exception as e:
                logger.error(f"Outer Fold {outer_fold_idx + 1}: Error during Meta-Learner: {e}")
                for key in outer_fold_metrics_meta.keys(): outer_fold_metrics_meta[key].append(np.nan)
                wandb.log({f"outer_fold_{outer_fold_idx + 1}/meta_auroc": np.nan, "outer_fold": outer_fold_idx + 1})
                # Also append NaNs or empty arrays to tracking lists if meta-learner fails for a fold
                all_test_indices_list.append(outer_test_idx) # Still log indices
                all_y_test_list.append(y_outer_test)
                all_preds_meta_list.append(np.full(len(y_outer_test), np.nan)) # NaN for predictions
                if 'lengthofStay' in X_full_raw_df.columns:
                     all_actual_los_list.append(X_full_raw_df.iloc[outer_test_idx]['lengthofStay'].values)
                else:
                     all_actual_los_list.append(np.full(len(y_outer_test), np.nan))
                if patient_id_col_name_for_gnn and patient_id_col_name_for_gnn in X_full_raw_df.columns:
                    all_patient_ids_list.append(X_full_raw_df.iloc[outer_test_idx][patient_id_col_name_for_gnn].values)
                else:
                    all_patient_ids_list.append(X_full_raw_df.iloc[outer_test_idx].index.values)


        soft_vote_weights = config.get('ensemble', {}).get('soft_vote_weights', {})

        # Determine active models for soft voting, now potentially including GNN
        potential_sv_models = ['lgbm', 'teco']
        if train_gnn:
            potential_sv_models.append('gnn')

        active_models_for_sv = [model_key for model_key in potential_sv_models
                                if config.get('ensemble', {}).get(f'train_{model_key}', True) and \
                                   model_key in soft_vote_weights and \
                                   model_key in base_model_preds_on_outer_test_sum # Ensure predictions exist
                               ]

        if soft_vote_weights and active_models_for_sv:
            logger.info(
                f"Outer Fold {outer_fold_idx + 1}: Performing Soft Voting with models: {active_models_for_sv}...")
            try:
                final_preds_soft_vote_proba_outer = np.zeros((len(y_outer_test), num_classes))
                total_weight = 0.0

                for model_key in active_models_for_sv: # Iterate only over active, weighted models
                    weight = soft_vote_weights.get(model_key, 0) # Should be >0 due to check above
                    # Ensure the predictions are valid before adding
                    preds_to_add = base_model_preds_on_outer_test_sum.get(model_key)

                    if preds_to_add is not None and preds_to_add.shape == final_preds_soft_vote_proba_outer.shape:
                        final_preds_soft_vote_proba_outer += weight * preds_to_add
                        total_weight += weight
                    else:
                        logger.warning(
                            f"Soft Voting: Skipping model {model_key} due to invalid predictions (shape {preds_to_add.shape if preds_to_add is not None else 'None'} vs target {final_preds_soft_vote_proba_outer.shape} or missing).")

                if total_weight > 1e-6: # Check if any valid weighted predictions were actually added
                    # Normalize probabilities if total_weight is not 1 (or close to it)
                    # This is more robust if weights are relative importance rather than summing to 1.
                    final_preds_soft_vote_proba_outer /= total_weight
                    # Ensure probabilities sum to 1 per sample after weighting and summing
                    row_sums = final_preds_soft_vote_proba_outer.sum(axis=1, keepdims=True)
                    row_sums[row_sums == 0] = 1
                    final_preds_soft_vote_proba_outer = final_preds_soft_vote_proba_outer / row_sums

                    final_preds_soft_vote_labels_outer = np.argmax(final_preds_soft_vote_proba_outer, axis=1)
                    acc_sv_outer = accuracy_score(y_outer_test, final_preds_soft_vote_labels_outer)
                    f1_sv_outer = f1_score(y_outer_test, final_preds_soft_vote_labels_outer,
                                           average='weighted' if num_classes > 2 else 'binary', zero_division=0)
                    prec_sv_outer = precision_score(y_outer_test, final_preds_soft_vote_labels_outer,
                                                    average='weighted' if num_classes > 2 else 'binary',
                                                    zero_division=0)
                    rec_sv_outer = recall_score(y_outer_test, final_preds_soft_vote_labels_outer,
                                                average='weighted' if num_classes > 2 else 'binary', zero_division=0)
                    auroc_sv_outer = -1.0
                    dt_score_sv_outer = 10.0 # Default to worst score

                    try:
                        probas_for_auc_sv = final_preds_soft_vote_proba_outer[:,
                                            1] if num_classes == 2 and final_preds_soft_vote_proba_outer.ndim == 2 and \
                                                  final_preds_soft_vote_proba_outer.shape[
                                                      1] >= 2 else final_preds_soft_vote_proba_outer
                        auroc_sv_outer = roc_auc_score(y_outer_test, probas_for_auc_sv, multi_class='ovr',
                                                       average='weighted')
                    except ValueError as e:
                        logger.warning(
                            f"Outer Fold {outer_fold_idx + 1} SoftVote AUROC calculation error: {e}. Proba shape: {final_preds_soft_vote_proba_outer.shape if isinstance(final_preds_soft_vote_proba_outer, np.ndarray) else 'N/A'}")

                    # Calculate DTscore for Soft Voting
                    death_label_value = class_mapping.get('Death', None)
                    if death_label_value is not None:
                        f1_death_sv = f1_score(y_outer_test, final_preds_soft_vote_labels_outer,
                                               labels=[death_label_value], pos_label=death_label_value,
                                               average='binary', zero_division=0)
                        dt_score_sv_outer = 10 * (1 - f1_death_sv)
                        logger.info(f"Outer Fold {outer_fold_idx + 1} Soft Vote: F1_Death={f1_death_sv:.4f}, DTscore={dt_score_sv_outer:.4f}")
                    else:
                        logger.warning(f"Outer Fold {outer_fold_idx + 1} Soft Vote: 'Death' class not found in class_mapping. DTscore set to 10.")

                    outer_fold_metrics_soft_vote['accuracy'].append(acc_sv_outer)
                    outer_fold_metrics_soft_vote['auroc'].append(auroc_sv_outer)
                    outer_fold_metrics_soft_vote['f1'].append(f1_sv_outer)
                    outer_fold_metrics_soft_vote['precision'].append(prec_sv_outer)
                    outer_fold_metrics_soft_vote['recall'].append(rec_sv_outer)
                    outer_fold_metrics_soft_vote['dt_score'].append(dt_score_sv_outer)

                    # Calculate GLscore for Soft Voting
                    current_ls_score = outer_fold_los_metrics['ls_score'][-1] if outer_fold_los_metrics['ls_score'] else 10.0 # Default to worst if no LS score
                    gl_score_sv_outer = dt_score_sv_outer + current_ls_score
                    outer_fold_metrics_soft_vote['gl_score'].append(gl_score_sv_outer)

                    wandb.log(
                        {f"outer_fold_{outer_fold_idx + 1}/sv_auroc": auroc_sv_outer,
                         f"outer_fold_{outer_fold_idx + 1}/sv_acc": acc_sv_outer,
                         f"outer_fold_{outer_fold_idx + 1}/sv_dt_score": dt_score_sv_outer,
                         f"outer_fold_{outer_fold_idx + 1}/sv_gl_score": gl_score_sv_outer,
                         "outer_fold": outer_fold_idx + 1})
                    logger.info(
                        f"Outer Fold {outer_fold_idx + 1} Soft Vote: AUROC={auroc_sv_outer:.4f}, Acc={acc_sv_outer:.4f}, DTscore={dt_score_sv_outer:.4f}, GLscore={gl_score_sv_outer:.4f}")
                else:
                    logger.warning(
                        f"Outer Fold {outer_fold_idx + 1}: Soft Voting not performed (no active models with positive weights or zero total weight).")
                    for key_sv in outer_fold_metrics_soft_vote.keys(): outer_fold_metrics_soft_vote[key_sv].append(
                        np.nan)
                    wandb.log({f"outer_fold_{outer_fold_idx + 1}/sv_auroc": np.nan, "outer_fold": outer_fold_idx + 1})

            except Exception as e:
                logger.error(f"Outer Fold {outer_fold_idx + 1}: Error during Soft Voting: {e}")
                for key_sv_err in outer_fold_metrics_soft_vote.keys(): outer_fold_metrics_soft_vote[key_sv_err].append(
                    np.nan)
                wandb.log({f"outer_fold_{outer_fold_idx + 1}/sv_auroc": np.nan, "outer_fold": outer_fold_idx + 1})
        elif not soft_vote_weights:
            logger.info(f"Outer Fold {outer_fold_idx + 1}: Soft voting weights not configured. Skipping soft voting.")
            for key_sv_skip in outer_fold_metrics_soft_vote.keys(): outer_fold_metrics_soft_vote[key_sv_skip].append(
                np.nan)
        elif not active_models_for_sv:
            logger.info(f"Outer Fold {outer_fold_idx + 1}: No active models for soft voting based on config. Skipping.")
            for key_sv_skip_active in outer_fold_metrics_soft_vote.keys(): outer_fold_metrics_soft_vote[
                key_sv_skip_active].append(np.nan)

    logger.info("===== Nested Cross-Validation Summary =====")
    if config.get('ensemble', {}).get('train_meta_learner', True) and any(
            not np.isnan(v) for v in outer_fold_metrics_meta['auroc']):
        avg_meta_auroc = np.nanmean(outer_fold_metrics_meta['auroc'])
        std_meta_auroc = np.nanstd(outer_fold_metrics_meta['auroc'])
        logger.info(f"Meta-Learner Average AUROC: {avg_meta_auroc:.4f} +/- {std_meta_auroc:.4f}")
        wandb.summary["ncv_meta_avg_auroc"] = avg_meta_auroc
        wandb.summary["ncv_meta_std_auroc"] = std_meta_auroc
        for metric_name_meta, values in outer_fold_metrics_meta.items(): # Iterate over all including dt_score
            if metric_name_meta not in ['auroc']: # Exclude auroc as it's already logged with std
                avg_val = np.nanmean(values)
                wandb.summary[f"ncv_meta_avg_{metric_name_meta}"] = avg_val
                logger.info(f"Meta-Learner Average {metric_name_meta.replace('_', ' ').capitalize()}: {avg_val:.4f}")
    else:
        logger.info("Meta-Learner metrics not computed or all NaN.")
        # Log NaN for all expected summary metrics if meta-learner didn't run or all were NaN
        for metric_name_meta in ['auroc', 'accuracy', 'f1', 'precision', 'recall', 'dt_score', 'gl_score']:
            wandb.summary[f"ncv_meta_avg_{metric_name_meta}"] = np.nan
            if metric_name_meta == 'auroc': # Specific handling for std if auroc is NaN
                 wandb.summary["ncv_meta_std_auroc"] = np.nan


    if soft_vote_weights and any(not np.isnan(v) for v in outer_fold_metrics_soft_vote['auroc']):
        avg_sv_auroc = np.nanmean(outer_fold_metrics_soft_vote['auroc'])
        std_sv_auroc = np.nanstd(outer_fold_metrics_soft_vote['auroc'])
        logger.info(f"Soft Voting Average AUROC: {avg_sv_auroc:.4f} +/- {std_sv_auroc:.4f}")
        wandb.summary["ncv_sv_avg_auroc"] = avg_sv_auroc
        wandb.summary["ncv_sv_std_auroc"] = std_sv_auroc
        for metric_name_sv, values in outer_fold_metrics_soft_vote.items(): # Iterate over all including dt_score
            if metric_name_sv not in ['auroc']: # Exclude auroc as it's already logged with std
                avg_val = np.nanmean(values)
                wandb.summary[f"ncv_sv_avg_{metric_name_sv}"] = avg_val
                logger.info(f"Soft Voting Average {metric_name_sv.replace('_', ' ').capitalize()}: {avg_val:.4f}")
    else:
        logger.info("Soft Voting metrics not computed or all NaN.")
        # Log NaN for all expected summary metrics if soft voting didn't run or all were NaN
        for metric_name_sv in ['auroc', 'accuracy', 'f1', 'precision', 'recall', 'dt_score', 'gl_score']:
            wandb.summary[f"ncv_sv_avg_{metric_name_sv}"] = np.nan
            if metric_name_sv == 'auroc': # Specific handling for std if auroc is NaN
                 wandb.summary["ncv_sv_std_auroc"] = np.nan

    # --- Log LoS NCV Summary ---
    if any(not np.isnan(v) for v in outer_fold_los_metrics['ls_score']):
        avg_ls_score = np.nanmean(outer_fold_los_metrics['ls_score'])
        avg_mae_los = np.nanmean(outer_fold_los_metrics['mae_los'])
        logger.info(f"Length of Stay Regressor Average LSscore: {avg_ls_score:.4f}")
        logger.info(f"Length of Stay Regressor Average MAE: {avg_mae_los:.4f}")
        wandb.summary["ncv_los_avg_ls_score"] = avg_ls_score
        wandb.summary["ncv_los_avg_mae"] = avg_mae_los
    else:
        logger.info("LoS metrics (LSscore, MAE) not computed or all NaN.")
        wandb.summary["ncv_los_avg_ls_score"] = np.nan
        wandb.summary["ncv_los_avg_mae"] = np.nan


    # --- Process and Log Accumulated Predictions ---
    if all_test_indices_list:
        try:
            logger.info("Processing accumulated predictions for CSV logging...")
            # Concatenate results from all folds
            all_indices_flat = np.concatenate(all_test_indices_list)
            all_y_test_flat = np.concatenate(all_y_test_list)
            all_preds_meta_flat = np.concatenate(all_preds_meta_list)
            all_actual_los_flat = np.concatenate(all_actual_los_list) # Keep actuals for context if needed
            all_predicted_los_flat = np.concatenate(all_predicted_los_list) # Newly added
            all_patient_ids_flat = np.concatenate(all_patient_ids_list)

            # Create a DataFrame for DTestimation.csv
            # Sort by original index to ensure consistent order if needed, though not strictly necessary for a simple vector.
            # df_dtest = pd.DataFrame({
            # 'original_index': all_indices_flat,
            # 'patient_id': all_patient_ids_flat, # patient_id or original_index
            # 'predicted_outcomeType': all_preds_meta_flat, # This is DTestimation
            # 'actual_outcomeType': all_y_test_flat
            # }).sort_values(by='original_index').reset_index(drop=True)

            # Simpler: just the prediction vector as requested.
            # We need to ensure the order is meaningful, e.g. sorted by patient_id or original index.
            # For now, let's create them based on concatenation order, assuming NCV folds are processed sequentially.
            # To ensure the vectors correspond to the original dataset order for the test samples:

            # Create a mapping from original index to prediction/actuals
            results_df = pd.DataFrame({
                'original_index': all_indices_flat,
                'patient_id': all_patient_ids_flat,
                'predicted_outcomeType': all_preds_meta_flat,
                'actual_lengthOfStay': all_actual_los_flat, # Actuals for reference
                'predicted_lengthOfStay': all_predicted_los_flat, # Predictions for LSscore
                'actual_outcomeType': all_y_test_flat
            })
            # Sort by the original index to restore order of samples as they appeared in X_full_raw_df
            results_df_sorted = results_df.sort_values(by='original_index').reset_index(drop=True)

            output_dir = config.get('output_dir', 'outputs')
            os.makedirs(output_dir, exist_ok=True) # Ensure the output directory exists

            # DTestimation.csv: vector of predicted discharge type (outcomeType)
            dt_estimation_df = pd.DataFrame({'predicted_outcome': results_df_sorted['predicted_outcomeType']})
            dt_estimation_path = os.path.join(output_dir, "DTestimation.csv")
            dt_estimation_df.to_csv(dt_estimation_path, index=False, header=True) # header=True for clarity
            logger.info(f"Saved DTestimation.csv to {dt_estimation_path}")
            wandb.log_artifact(dt_estimation_path, name="DTestimation", type="predictions")

            # LSestimation.csv: vector of (predicted) length of stay
            # The requirement is "Estimated_LS", so we save the predicted values.
            ls_estimation_df = pd.DataFrame({'Estimated_LS': results_df_sorted['predicted_lengthOfStay']})
            ls_estimation_path = os.path.join(output_dir, "LSestimation.csv")
            ls_estimation_df.to_csv(ls_estimation_path, index=False, header=True)
            logger.info(f"Saved LSestimation.csv (with predicted LoS) to {ls_estimation_path}")
            wandb.log_artifact(ls_estimation_path, name="LSestimation", type="predictions")

            # Optionally, log a combined file for easier review
            combined_output_path = os.path.join(output_dir, "predictions_and_los_summary.csv")
            results_df_sorted.to_csv(combined_output_path, index=False)
            wandb.log_artifact(combined_output_path, name="full_test_set_predictions_summary", type="predictions_summary")

        except Exception as e:
            logger.error(f"Error processing or logging accumulated prediction CSVs: {e}")
    else:
        logger.warning("No test predictions accumulated. Skipping CSV logging for DTestimation and LSestimation.")
    # --- End Process and Log ---

    wandb.finish()
    logger.info("Full Nested Cross-Validation ensemble training run finished successfully.")


if __name__ == '__main__':
    parser = argparse.ArgumentParser(description="Main training script for Clinical Prediction Model with NCV.")
    parser.add_argument('--config', type=str, default='configs/dummy_train_config.yaml',
                        help='Path to the training configuration file.')
    args = parser.parse_args()

    if not os.path.exists(args.config):
        logger.error(f"Configuration file {args.config} not found. Please create it or provide a valid path.")
        sys.exit(1)

    main(args.config)<|MERGE_RESOLUTION|>--- conflicted
+++ resolved
@@ -1024,7 +1024,6 @@
                         'n_jobs': -1,
                         'verbose': -1,
                     }
-<<<<<<< HEAD
                     los_model = LightGBMModel(params=los_regressor_params) # Initialize with base params
 
                     optuna_los_config = config.get('optuna', {}).get('lgbm_los', {})
@@ -1107,13 +1106,7 @@
                                         early_stopping_rounds=lgbm_los_config.get('early_stopping_rounds_final', 20))
 
                     predicted_los_outer_test = los_model.predict(X_outer_test_processed)
-=======
-                    los_model = LightGBMModel(params=los_regressor_params)
-                    # No separate validation set for LoS model in this simplified setup, trains on full outer_train part
-                    los_model.train(X_los_train_fold_processed, y_los_outer_train_cleaned)
-                    predicted_los_outer_test = los_model.predict(X_outer_test_processed)
-
->>>>>>> 77771ff2
+
                     # Ensure predictions are non-negative
                     predicted_los_outer_test = np.maximum(0, predicted_los_outer_test)
 
