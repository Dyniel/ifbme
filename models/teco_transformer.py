--- conflicted
+++ resolved
@@ -7,10 +7,7 @@
 # It's good practice to get a logger instance for the module
 # Assuming logger is configured appropriately at the application level
 logger = logging.getLogger(__name__)
-<<<<<<< HEAD
-=======
-
->>>>>>> 95c376c4
+
 
 class PositionalEncoding(nn.Module):
     """
@@ -62,10 +59,7 @@
     def __init__(self, input_feature_dim, d_model=512, num_encoder_layers=4,
                  nhead=8, dim_feedforward=2048, dropout=0.1, num_classes=None,
                  max_seq_len=500): # max_seq_len for PositionalEncoding
-<<<<<<< HEAD
-=======
-
->>>>>>> 95c376c4
+
         """
         Args:
             input_feature_dim (int): Dimensionality of input features at each time step.
@@ -81,10 +75,7 @@
         super(TECOTransformerModel, self).__init__()
         self.d_model = d_model
         self.max_seq_len_config = max_seq_len # Store for clarity if needed for debug
-<<<<<<< HEAD
-=======
-
->>>>>>> 95c376c4
+
 
         # 1. Input Embedding/Projection
         # Project input features to d_model if they are not already that dimension.
@@ -110,10 +101,7 @@
         self.num_classes = num_classes
         if self.num_classes is not None:
             self.output_classifier = nn.Linear(self.d_model, self.num_classes) # Use self.d_model and self.num_classes
-<<<<<<< HEAD
-=======
-
->>>>>>> 95c376c4
+
 
         self._init_weights()
 
@@ -161,10 +149,7 @@
 
         # --- Start Debugging/Assertion Block for TransformerEncoder input ---
         assert isinstance(x, torch.Tensor), f"Input 'x' to TransformerEncoder (after pos_encoder) must be a Tensor. Got {type(x)}"
-<<<<<<< HEAD
-=======
-
->>>>>>> 95c376c4
+
         assert x.dim() == 3, f"Input 'x' to TransformerEncoder must be 3D (batch, seq, d_model). Got {x.dim()}D, shape {x.shape}"
 
         # Batch size check (can be done once, e.g. on src_sequences.shape[0])
@@ -183,10 +168,7 @@
             assert src_padding_mask.dim() == 2, f"src_padding_mask must be 2D (batch, seq). Got {src_padding_mask.dim()}D, shape {src_padding_mask.shape}"
             assert src_padding_mask.shape[0] == batch_size, f"src_padding_mask batch size ({src_padding_mask.shape[0]}) must match input 'x' batch size ({batch_size})."
             assert src_padding_mask.shape[1] == current_seq_len, f"src_padding_mask sequence length ({src_padding_mask.shape[1]}) must match input 'x' sequence length ({current_seq_len})."
-<<<<<<< HEAD
-=======
-
->>>>>>> 95c376c4
+
             assert src_padding_mask.dtype == torch.bool, f"src_padding_mask dtype must be torch.bool. Got {src_padding_mask.dtype}"
         # --- End Debugging/Assertion Block ---
 
@@ -200,10 +182,7 @@
             if src_padding_mask is not None:
                 logger.error(f"  src_padding_mask properties: shape={src_padding_mask.shape}, dtype={src_padding_mask.dtype}, device={src_padding_mask.device}")
                 if src_padding_mask.numel() > 0 and src_padding_mask.shape[0] > 0: # Check if mask has elements and at least one batch item
-<<<<<<< HEAD
-=======
-
->>>>>>> 95c376c4
+
                     sample_mask_slice = src_padding_mask[0, :min(5, src_padding_mask.shape[1])]
                     logger.error(f"  src_padding_mask sample (first batch item, up to 5 elements): {sample_mask_slice}")
                 else:
@@ -220,7 +199,6 @@
             if src_padding_mask is not None:
                 inverted_padding_mask = ~src_padding_mask # True for valid tokens
                 valid_tokens_mask_expanded = inverted_padding_mask.unsqueeze(-1).float()
-<<<<<<< HEAD
 
                 masked_encoded_sequence = encoded_sequence * valid_tokens_mask_expanded
                 sum_embeddings = masked_encoded_sequence.sum(dim=1)
@@ -228,15 +206,7 @@
                 num_valid_tokens_per_sequence = inverted_padding_mask.sum(dim=1).float()
                 num_valid_tokens_per_sequence = torch.clamp(num_valid_tokens_per_sequence, min=1) # Avoid division by zero
 
-=======
-
-                masked_encoded_sequence = encoded_sequence * valid_tokens_mask_expanded
-                sum_embeddings = masked_encoded_sequence.sum(dim=1)
-
-                num_valid_tokens_per_sequence = inverted_padding_mask.sum(dim=1).float()
-                num_valid_tokens_per_sequence = torch.clamp(num_valid_tokens_per_sequence, min=1) # Avoid division by zero
-
->>>>>>> 95c376c4
+
                 pooled_output = sum_embeddings / num_valid_tokens_per_sequence.unsqueeze(-1)
             else:
                 # No padding mask provided, assume all tokens are valid
